--- conflicted
+++ resolved
@@ -83,25 +83,14 @@
     def order_platforms() -> None:
         """Order the platforms in a specific order.
 
-<<<<<<< HEAD
         This is required, since a child platform can only be spawned after its parent platform is spawned.
         Currently the order is hardcoded as [vehicles -> arms -> sensors] to fullfill this requirement.
         This method possibly requires more logic when other platforms are added in the future.
-=======
-        For some reason, the ros control plugin in Gazebo does not load for Franka robots when another platform is loaded before.
-        Therefore we can load all Franka robots before other platforms by rearranging the list using this method.
-        When launching a vehicle with Nav2, lidar sensor output is required.
-        Therefore we load a lidar before a vehicle.
->>>>>>> 2365a945
 
         Raises:
             ValueError: If an unknown platform is encountered.
         """
-<<<<<<< HEAD
-        order = ["panther", "franka", "velodyne", "realsense", "axis"]
-=======
-        order = ["franka", "velodyne", "realsense", "zed", "nmea", "panther"]
->>>>>>> 2365a945
+        order = ["panther", "franka", "velodyne", "realsense", "zed", "nmea", "axis"]
 
         for platform in Platform.platforms:
             if platform.platform not in order:
@@ -306,11 +295,7 @@
 
     def __init__(  # noqa: PLR0913
         self,
-<<<<<<< HEAD
-        platform: Literal["panther", "franka", "velodyne", "realsense", "axis"],
-=======
-        platform: Literal["panther", "franka", "velodyne", "realsense", "zed", "nmea"],
->>>>>>> 2365a945
+        platform: Literal["panther", "franka", "velodyne", "realsense", "zed", "nmea", "axis"],
         position: list,
         orientation: list | None = None,
         namespace: str | None = None,
@@ -320,11 +305,7 @@
         """Initialize a robot instance.
 
         Args:
-<<<<<<< HEAD
-            platform (Literal["panther", "franka", "velodyne", "realsense", "axis"]): The platform type of the robot.
-=======
-            platform (Literal["panther", "franka", "velodyne", "realsense", "zed", "nmea"]): The platform type of the robot.
->>>>>>> 2365a945
+            platform (Literal["panther", "franka", "velodyne", "realsense", "zed", "nmea", "axis"]): The platform type of the robot.
             position (list): The initial position of the robot.
             orientation (list | None): The initial orientation of the robot.
             namespace (str | None): The namespace of the robot. If None, a unique namespace will be generated.
@@ -421,21 +402,16 @@
                 return get_file_path(
                     "rcdt_sensors", ["urdf"], "rcdt_realsense_d435.urdf.xacro"
                 )
-<<<<<<< HEAD
-            case "axis":
-                return get_file_path("rcdt_sensors", ["urdf"], "rcdt_axis.urdf.xacro")
-            case _:
-                raise ValueError("Can't load xacro: unknown platform.")
-=======
             case "zed":
                 return get_file_path("rcdt_sensors", ["urdf"], "rcdt_zed2i.urdf.xacro")
             case "nmea":
                 return get_file_path(
                     "rcdt_sensors", ["urdf"], "rcdt_nmea_navsat.urdf.xacro"
                 )
+            case "axis":
+                return get_file_path("rcdt_sensors", ["urdf"], "rcdt_axis.urdf.xacro")
             case _:
                 raise ValueError("Cannot provide xacro path: unknown platform.")
->>>>>>> 2365a945
 
     @property
     def base_link(self) -> str:
@@ -456,13 +432,11 @@
                 return "base_link"
             case "realsense":
                 return "base_link"
-<<<<<<< HEAD
-            case "axis":
-=======
             case "zed":
                 return "base_link"
             case "nmea":
->>>>>>> 2365a945
+                return "base_link"
+            case "axis":
                 return "base_link"
             case _:
                 raise ValueError("Unable to provide base_link: Unknown platform.")
