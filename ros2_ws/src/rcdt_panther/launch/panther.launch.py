# SPDX-FileCopyrightText: Alliander N. V.
#
# SPDX-License-Identifier: Apache-2.0

from launch import LaunchContext, LaunchDescription
from launch.actions import OpaqueFunction
from launch_ros.actions import SetParameter
from rcdt_utilities.launch_utils import SKIP, LaunchArgument, get_file_path
from rcdt_utilities.register import Register, RegisteredLaunchDescription

use_sim_arg = LaunchArgument("simulation", True, [True, False])
load_gazebo_ui_arg = LaunchArgument("load_gazebo_ui", False, [True, False])
use_rviz_arg = LaunchArgument("rviz", True, [True, False])
world_arg = LaunchArgument("world", "walls.sdf")
use_velodyne_arg = LaunchArgument("velodyne", False, [True, False])
use_slam_arg = LaunchArgument("slam", False, [True, False])
use_collision_monitor_arg = LaunchArgument("collision_monitor", False, [True, False])
use_navigation_arg = LaunchArgument("navigation", False, [True, False])
scale_speed_arg = LaunchArgument(
    "scale_speed", default_value=0.4, min_value=0.0, max_value=1.0
)
panther_xyz_arg = LaunchArgument("panther_xyz", "0,0,0.2")
global_map_arg = LaunchArgument(
<<<<<<< HEAD
    "map", "map.yaml", ["map.yaml", "ipkw.yaml", "ipkw_buiten.yaml"]
=======
    "map", "simulation_map", ["simulation_map", "ipkw", "ipkw_buiten"]
>>>>>>> b3258016
)
use_ui_arg = LaunchArgument("ui", False, [True, False])


def launch_setup(context: LaunchContext) -> list:
    """Setup the launch description for the Panther robot.

    Args:
        context (LaunchContext): The launch context.

    Returns:
        list: A list of actions to be executed in the launch description.
    """
    use_sim = use_sim_arg.bool_value(context)
    load_gazebo_ui = load_gazebo_ui_arg.bool_value(context)
    use_rviz = use_rviz_arg.bool_value(context)
    world = world_arg.string_value(context)
    use_velodyne = use_velodyne_arg.bool_value(context)
    use_slam = use_slam_arg.bool_value(context)
    use_collision_monitor = use_collision_monitor_arg.bool_value(context)
    use_navigation = use_navigation_arg.bool_value(context)
    scale_speed = scale_speed_arg.float_value(context)
    panther_xyz = panther_xyz_arg.string_value(context)
    global_map = global_map_arg.string_value(context)
    use_ui = use_ui_arg.bool_value(context)

    namespace = "panther"
    ns = f"/{namespace}" if namespace else ""

    if use_slam or use_collision_monitor or use_navigation:
        use_velodyne = True

    launch_arguments = {
        "simulation": str(use_sim),
        "load_gazebo_ui": str(load_gazebo_ui),
        "world": world,
        "panther_xyz": panther_xyz,
    }
    if use_velodyne:
        launch_arguments["child"] = "velodyne"

    core = RegisteredLaunchDescription(
        get_file_path("rcdt_panther", ["launch"], "core.launch.py"),
        launch_arguments=launch_arguments,
    )

    controllers = RegisteredLaunchDescription(
        get_file_path("rcdt_panther", ["launch"], "controllers.launch.py")
    )

    if use_navigation and use_collision_monitor:
        rviz_display_config = "panther_navigation_and_collision_monitor.rviz"
    elif use_collision_monitor:
        rviz_display_config = "panther_collision_monitor.rviz"
    elif use_navigation:
        rviz_display_config = "panther_navigation.rviz"
    elif use_slam:
        rviz_display_config = "panther_slam.rviz"
    elif use_velodyne:
        rviz_display_config = "panther_velodyne.rviz"
    else:
        rviz_display_config = "panther_general.rviz"

    rviz = RegisteredLaunchDescription(
        get_file_path("rcdt_utilities", ["launch"], "rviz.launch.py"),
        launch_arguments={
            "rviz_frame": "map" if use_slam or use_navigation else f"{ns}/odom",
            "rviz_display_config": rviz_display_config,
        },
    )

    joystick = RegisteredLaunchDescription(
        get_file_path("rcdt_joystick", ["launch"], "joystick.launch.py"),
        launch_arguments={
            "simulation": str(use_sim),
            "robots": "panther",
            "scale_speed": str(scale_speed),
            "collision_monitor": str(use_collision_monitor),
        },
    )

    velodyne = RegisteredLaunchDescription(
        get_file_path("rcdt_sensors", ["launch"], "velodyne.launch.py"),
        launch_arguments={"simulation": str(use_sim)},
    )

    slam = RegisteredLaunchDescription(
        get_file_path("slam_toolbox", ["launch"], "online_async_launch.py"),
        launch_arguments={
            "slam_params_file": get_file_path(
                "rcdt_panther", ["config"], "slam_params.yaml"
            ),
        },
    )

    nav2 = RegisteredLaunchDescription(
        get_file_path("rcdt_panther", ["launch"], "nav2.launch.py"),
        launch_arguments={
            "autostart": str(True),
            "slam": str(use_slam),
            "collision_monitor": str(use_collision_monitor),
            "navigation": str(use_navigation),
            "global_map": str(global_map),
        },
    )

    vizanti_server_launch = RegisteredLaunchDescription(
        get_file_path("rcdt_utilities", ["launch"], "vizanti.launch.py")
    )

    return [
        SetParameter(name="use_sim_time", value=use_sim),
        Register.group(velodyne, context) if use_velodyne else SKIP,
        Register.group(core, context) if use_sim else SKIP,
        Register.group(controllers, context) if use_sim else SKIP,
        Register.group(joystick, context),
        Register.group(slam, context) if use_slam else SKIP,
        Register.group(nav2, context)
        if use_navigation or use_collision_monitor
        else SKIP,
        Register.group(rviz, context) if use_rviz else SKIP,
        Register.group(vizanti_server_launch, context) if use_ui else SKIP,
    ]


def generate_launch_description() -> LaunchDescription:
    """Generate the launch description for the Panther robot.

    Returns:
        LaunchDescription: The launch description for the Panther robot.
    """
    return LaunchDescription(
        [
            scale_speed_arg.declaration,
            use_sim_arg.declaration,
            load_gazebo_ui_arg.declaration,
            use_rviz_arg.declaration,
            world_arg.declaration,
            use_velodyne_arg.declaration,
            use_slam_arg.declaration,
            use_collision_monitor_arg.declaration,
            use_navigation_arg.declaration,
            panther_xyz_arg.declaration,
            global_map_arg.declaration,
            use_ui_arg.declaration,
            OpaqueFunction(function=launch_setup),
        ]
    )<|MERGE_RESOLUTION|>--- conflicted
+++ resolved
@@ -21,11 +21,7 @@
 )
 panther_xyz_arg = LaunchArgument("panther_xyz", "0,0,0.2")
 global_map_arg = LaunchArgument(
-<<<<<<< HEAD
-    "map", "map.yaml", ["map.yaml", "ipkw.yaml", "ipkw_buiten.yaml"]
-=======
     "map", "simulation_map", ["simulation_map", "ipkw", "ipkw_buiten"]
->>>>>>> b3258016
 )
 use_ui_arg = LaunchArgument("ui", False, [True, False])
 
