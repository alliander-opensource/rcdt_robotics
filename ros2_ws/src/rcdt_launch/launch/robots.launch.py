--- conflicted
+++ resolved
@@ -20,11 +20,8 @@
     "",
     [
         "",
-<<<<<<< HEAD
         "axis",
-=======
         "gps",
->>>>>>> 2365a945
         "lidar",
         "realsense",
         "zed",
@@ -33,11 +30,8 @@
         "franka_double",
         "franka_realsense",
         "panther",
-<<<<<<< HEAD
         "panther_axis",
-=======
         "panther_gps",
->>>>>>> 2365a945
         "panther_realsense",
         "panther_zed",
         "panther_lidar",
@@ -73,13 +67,10 @@
     use_joystick = True
 
     match configuration:
-<<<<<<< HEAD
         case "axis":
             Platform("axis", [0, 0, 0])
-=======
         case "gps":
             GPS("nmea", [0, 0, 0.5], ip_address="10.15.20.202")
->>>>>>> 2365a945
         case "lidar":
             Lidar("velodyne", [0, 0, 0.5])
         case "realsense":
@@ -103,24 +94,18 @@
             Camera("realsense", [0.05, 0, 0], [0, -90, 180], parent=arm)
         case "panther":
             Vehicle("panther", [0, 0, 0.2], namespace="panther")
-<<<<<<< HEAD
         case "panther_axis":
             vehicle = Vehicle("panther", [0, 0, 0.2], orientation=[0, 0, 90])
             Platform("axis", [0, 0, 0.2], [20, 0, 0], parent=vehicle)
         case "panther_realsense":
             panther = Vehicle("panther", [0, 0, 0.2])
             Camera("realsense", [0, 0, 0.2], parent=panther)
-=======
         case "panther_gps":
             panther = Vehicle("panther", [0, 0, 0.2])
             GPS("nmea", [0, 0, 0.2], parent=panther)
-        case "panther_realsense":
-            panther = Vehicle("panther", [0, 0, 0.2])
-            Camera("realsense", [0, 0, 0.5], parent=panther)
         case "panther_zed":
             panther = Vehicle("panther", [0, 0, 0.2])
             Camera("zed", [0, 0, 0.5], parent=panther)
->>>>>>> 2365a945
         case "panther_lidar":
             panther = Vehicle("panther", [0, 0, 0.2], navigation=True)
             Lidar("velodyne", [0.13, -0.13, 0.35], parent=panther)
