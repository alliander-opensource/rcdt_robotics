# SPDX-FileCopyrightText: Alliander N. V.
#
# SPDX-License-Identifier: Apache-2.0

from typing import Callable, Dict

from rcdt_launch.environment_configuration import EnvironmentConfiguration
from rcdt_launch.platforms.arm import Arm
from rcdt_launch.platforms.camera import Camera
from rcdt_launch.platforms.gps import GPS
from rcdt_launch.platforms.lidar import Lidar
from rcdt_launch.platforms.platform import Platform
from rcdt_launch.platforms.vehicle import Vehicle
from rcdt_launch.rviz import Rviz

ConfigurationFunction = Callable[[], None]

PLATFORM_CONFIGS: Dict[str, ConfigurationFunction] = {}


class PredefinedConfigurations:
    """Provides access to a collection of predefined platform configurations."""

    @staticmethod
    def apply_configuration(config_name: str) -> None:
        """Instantiates the provided platform configuration.

        Args:
            config_name (str): Name of the platform configuration.

        Raises:
            ValueError: If the provided configuration is not a valid option.
        """
        if config_name not in PLATFORM_CONFIGS:
            raise ValueError(f"Unknown configuration: {config_name}")

        PLATFORM_CONFIGS[config_name]()

    @staticmethod
    def get_names() -> list:
        """Get a list of all registered platform configuration names.

        Returns:
            list: List of all platform configuration options.
        """
        return list(PLATFORM_CONFIGS.keys())


def register_configuration(
    name: str,
) -> Callable[[ConfigurationFunction], ConfigurationFunction]:
    """Decorator to register a configuration by name.

    Args:
        name (str): The identifyer of the configuration.

    Returns:
        Callable[[ConfigurationFunction], ConfigurationFunction]:
            A decorator that registers the function under the provided name.
    """

    def wrapper(fn: ConfigurationFunction) -> ConfigurationFunction:
        PLATFORM_CONFIGS[name] = fn
        return fn

    return wrapper


# Sensors:
@register_configuration("")
def config_empty() -> None:  # noqa: D103
    pass


@register_configuration("axis")
def config_axis() -> None:  # noqa: D103
    Platform("axis", [0, 0, 0])


@register_configuration("gps")
def config_gps() -> None:  # noqa: D103
    GPS("nmea", [0, 0, 0.5], ip_address="10.15.20.202")


@register_configuration("ouster")
def config_ouster() -> None:  # noqa: D103
    Lidar("ouster", [0, 0, 0.5], ip_address="10.15.20.5")


@register_configuration("velodyne")
def config_velodyne() -> None:  # noqa: D103
    Lidar("velodyne", [0, 0, 0.5], ip_address="10.15.20.5")


@register_configuration("realsense")
def config_realsense() -> None:  # noqa: D103
    Camera("realsense", [0, 0, 0.5])


@register_configuration("zed")
def config_zed() -> None:  # noqa: D103
    Camera("zed", [0, 0, 0.5], namespace="zed")


# Franka:
@register_configuration("franka")
def config_franka() -> None:  # noqa: D103
    if not EnvironmentConfiguration.simulation:
        Rviz.load_motion_planning_plugin = True
    Arm("franka", [0, 0, 0], gripper=True, moveit=True, ip_address="172.16.0.2")


@register_configuration("franka_realsense")
def config_franka_realsense() -> None:  # noqa: D103
    arm = Arm("franka", [0, 0, 0], moveit=True)
    Camera("realsense", [0.05, 0, 0], [0, -90, 180], parent=arm)


@register_configuration("franka_double")
def config_franka_double() -> None:  # noqa: D103
    EnvironmentConfiguration.use_joystick = False
    Rviz.load_motion_planning_plugin = True
    Arm("franka", [1.0, 0, 0], gripper=True, moveit=True)
    Arm("franka", [-1.0, 0, 0], gripper=True, moveit=True)


@register_configuration("franka_planning")
def config_franka_planning() -> None:  # noqa: D103
    EnvironmentConfiguration.world = "table_with_1_brick.sdf"
    Rviz.add_markers()
    Rviz.load_robot_state = True
    Rviz.load_trajectory = True
    Rviz.load_planning_scene = True
    arm = Arm("franka", [0, 0, 0], moveit=True)
    Camera("realsense", [0.05, 0, 0], [0, -90, 180], parent=arm)


# Panther:
@register_configuration("panther")
def config_panther() -> None:  # noqa: D103
    Vehicle("panther", [0, 0, 0.2], namespace="panther")


@register_configuration("panther_realsense")
def config_panther_realsense() -> None:  # noqa: D103
    panther = Vehicle("panther", [0, 0, 0.2])
    Camera("realsense", [0, 0, 0.2], parent=panther)


@register_configuration("panther_zed")
def config_panther_zed() -> None:  # noqa: D103
    panther = Vehicle("panther", [0, 0, 0.2])
    Camera("zed", [0, 0, 0.5], parent=panther)


@register_configuration("panther_velodyne")
def config_panther_velodyne() -> None:  # noqa: D103
    panther = Vehicle("panther", [0, 0, 0.2])
    Lidar("velodyne", [0.13, -0.13, 0.35], parent=panther, ip_address="10.15.20.5")


@register_configuration("panther_ouster")
def config_panther_ouster() -> None:  # noqa: D103
    panther = Vehicle("panther", [0, 0, 0.2])
    Lidar("ouster", [0.13, -0.13, 0.35], parent=panther, ip_address="10.15.20.5")


@register_configuration("panther_collision_monitor")
def config_panther_collision_monitor() -> None:  # noqa: D103
    panther = Vehicle("panther", [0, 0, 0.2], collision_monitor=True)
    Lidar("velodyne", [0.13, -0.13, 0.35], parent=panther, ip_address="10.15.20.5")


@register_configuration("panther_slam")
def config_panther_slam() -> None:  # noqa: D103
    panther = Vehicle("panther", [0, 0, 0.2], slam=True)
    Lidar("velodyne", [0.13, -0.13, 0.35], parent=panther, ip_address="10.15.20.5")


@register_configuration("panther_lidar_navigation")
def config_panther_lidar_navigation() -> None:  # noqa: D103
    panther = Vehicle("panther", [0, 0, 0.2], navigation=True)
    Lidar("velodyne", [0.13, -0.13, 0.35], parent=panther, ip_address="10.15.20.5")


@register_configuration("panther_gps_navigation")
def config_panther_gps() -> None:  # noqa: D103
    EnvironmentConfiguration.world = "map_5.940906_51.966960"
    EnvironmentConfiguration.use_vizanti = True
    panther = Vehicle(
        "panther", [0, 0, 0.2], navigation=True, use_gps=True, window_size=50
    )
    Lidar("velodyne", [0.13, -0.13, 0.35], parent=panther, ip_address="10.15.20.5")
    GPS("nmea", [0, 0, 0.2], parent=panther)


# Lynx:
@register_configuration("lynx")
def config_lynx() -> None:  # noqa: D103
    Vehicle("lynx", [0, 0, 0.13], namespace="lynx")


@register_configuration("lynx_ouster")
def config_lynx_ouster() -> None:  # noqa: D103
    lynx = Vehicle("lynx", [0, 0, 0.13], navigation=True)
    Lidar("ouster", [0.1, -0.1, 0.25], parent=lynx)


@register_configuration("lynx_gps")
def config_lynx_gps() -> None:  # noqa: D103
    EnvironmentConfiguration.world = "map_5.940906_51.966960"
    EnvironmentConfiguration.use_vizanti = True
    lynx = Vehicle("lynx", [0, 0, 0.13], navigation=True, use_gps=True, window_size=50)
    GPS("nmea", [0, 0, 0.13], parent=lynx)
    Lidar("ouster", [0.1, -0.1, 0.25], parent=lynx)


# Mobile Manipulators:
@register_configuration("mm")
def config_mm() -> None:  # noqa: D103
    panther = Vehicle("panther", [0, 0, 0.2])
    Arm("franka", [0, 0, 0.14], gripper=True, parent=panther, moveit=True)


@register_configuration("mm_velodyne")
def config_mm_velodyne() -> None:  # noqa: D103
    panther = Vehicle("panther", [0, 0, 0.2], navigation=True)
    Arm("franka", [0, 0, 0.14], gripper=True, parent=panther, moveit=True)
<<<<<<< HEAD
    Lidar("velodyne", [0.13, -0.13, 0.25], parent=panther)
=======
    Lidar("velodyne", [0.13, -0.13, 0.35], parent=panther, ip_address="10.15.20.5")
>>>>>>> 4690091a


@register_configuration("mm_ouster")
def config_mm_ouster() -> None:  # noqa: D103
    panther = Vehicle("panther", [0, 0, 0.2], navigation=True)
    Arm("franka", [0, 0, 0.14], gripper=True, parent=panther, moveit=True)
    Lidar("ouster", [0.13, -0.13, 0.35], parent=panther, ip_address="10.15.20.5")


@register_configuration("mm_gps")
def config_mm_gps() -> None:  # noqa: D103
    EnvironmentConfiguration.world = "map_5.940906_51.966960"
    panther = Vehicle(
        "panther", [0, 0, 0.2], navigation=True, use_gps=True, window_size=50
    )
    Arm("franka", [0, 0, 0.14], gripper=True, parent=panther, moveit=True)
    Lidar("velodyne", [0.13, -0.13, 0.35], parent=panther, ip_address="10.15.20.5")
    GPS("nmea", [0, 0, 0.2], parent=panther)


# Multiple non-connected platforms:
@register_configuration("panther_and_franka")
def config_panther_and_franka() -> None:  # noqa: D103
    Vehicle("panther", [0, -0.5, 0.2])
    Arm("franka", [0, 0.5, 0])<|MERGE_RESOLUTION|>--- conflicted
+++ resolved
@@ -226,11 +226,7 @@
 def config_mm_velodyne() -> None:  # noqa: D103
     panther = Vehicle("panther", [0, 0, 0.2], navigation=True)
     Arm("franka", [0, 0, 0.14], gripper=True, parent=panther, moveit=True)
-<<<<<<< HEAD
-    Lidar("velodyne", [0.13, -0.13, 0.25], parent=panther)
-=======
-    Lidar("velodyne", [0.13, -0.13, 0.35], parent=panther, ip_address="10.15.20.5")
->>>>>>> 4690091a
+    Lidar("velodyne", [0.13, -0.13, 0.35], parent=panther, ip_address="10.15.20.5")
 
 
 @register_configuration("mm_ouster")
