--- conflicted
+++ resolved
@@ -282,11 +282,7 @@
         state_topic (str): Topic to listen for state updates from joy_topic_manager.
 
     Raises:
-<<<<<<< HEAD
-        AssertionError: When a timeout occurs.
-=======
         TimeoutError: When a timeout occurs.
->>>>>>> 22ac4703
     """
     logger.info("Starting to assert joy topic switch")
     qos = QoSProfile(
@@ -325,13 +321,7 @@
     while result.get("state") != expected_topic:
         rclpy.spin_once(node, timeout_sec=0)
         if time.time() > (start_time + timeout):
-<<<<<<< HEAD
-            raise AssertionError(
-                f"Timeout. Did not receive {expected_topic} on {state_topic}."
-            )
-=======
             raise TimeoutError(f"Did not receive {expected_topic} on {state_topic}.")
->>>>>>> 22ac4703
 
     assert result.get("state") == expected_topic, (
         f"Expected state '{expected_topic}', but got '{result.get('state')}'"
