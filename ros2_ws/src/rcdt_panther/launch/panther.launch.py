# SPDX-FileCopyrightText: Alliander N. V.
#
# SPDX-License-Identifier: Apache-2.0

from launch import LaunchContext, LaunchDescription
from launch.actions import OpaqueFunction
from launch_ros.actions import SetParameter
from rcdt_utilities.launch_utils import SKIP, LaunchArgument, get_file_path
from rcdt_utilities.register import Register, RegisteredLaunchDescription

use_sim_arg = LaunchArgument("simulation", True, [True, False])
load_gazebo_ui_arg = LaunchArgument("load_gazebo_ui", False, [True, False])
use_rviz_arg = LaunchArgument("rviz", True, [True, False])
world_arg = LaunchArgument("world", "walls.sdf")
use_collision_monitor_arg = LaunchArgument("collision_monitor", False, [True, False])
use_velodyne_arg = LaunchArgument("velodyne", False, [True, False])
use_slam_arg = LaunchArgument("slam", False, [True, False])
use_nav2_arg = LaunchArgument("nav2", False, [True, False])


def launch_setup(context: LaunchContext) -> None:
    use_sim = use_sim_arg.value(context)
    load_gazebo_ui = load_gazebo_ui_arg.value(context)
    use_rviz = use_rviz_arg.value(context)
    world = str(world_arg.value(context))
    use_collision_monitor = use_collision_monitor_arg.value(context)
    use_velodyne = use_velodyne_arg.value(context)
    use_slam = use_slam_arg.value(context)
    use_nav2 = use_nav2_arg.value(context)

    namespace = "panther"
    ns = f"/{namespace}" if namespace else ""

    if use_collision_monitor:
        use_velodyne = True

    if use_slam:
        use_velodyne = True

    if use_nav2:
        use_velodyne = True
        use_slam = True

    core = RegisteredLaunchDescription(
        get_file_path("rcdt_panther", ["launch"], "core.launch.py"),
        launch_arguments={
            "simulation": str(use_sim),
            "load_gazebo_ui": str(load_gazebo_ui),
            "velodyne": str(use_velodyne),
            "world": world,
        },
    )

    controllers = RegisteredLaunchDescription(
        get_file_path("rcdt_panther", ["launch"], "controllers.launch.py")
    )

    if use_nav2:
        rviz_display_config = "panther_nav2.rviz"
    elif use_collision_monitor:
        rviz_display_config = "panther_collision_monitor.rviz"
    elif use_slam:
        rviz_display_config = "panther_slam.rviz"
    elif use_velodyne:
        rviz_display_config = "panther_velodyne.rviz"
    else:
        rviz_display_config = "panther_general.rviz"
    rviz = RegisteredLaunchDescription(
        get_file_path("rcdt_utilities", ["launch"], "rviz.launch.py"),
        launch_arguments={
            "rviz_frame": "map" if use_slam else f"{ns}/odom",
            "rviz_display_config": rviz_display_config,
        },
    )

    joystick = RegisteredLaunchDescription(
        get_file_path("rcdt_joystick", ["launch"], "joystick.launch.py"),
        launch_arguments={"robots": "panther"},
    )

    slam = RegisteredLaunchDescription(
        get_file_path("slam_toolbox", ["launch"], "online_async_launch.py"),
        launch_arguments={
            "slam_params_file": get_file_path(
                "rcdt_panther", ["config"], "slam_params.yaml"
            ),
<<<<<<< HEAD
        }.items(),
    )

    navigation = IncludeLaunchDescription(
        get_file_path("rcdt_panther", ["launch"], "collision_monitor.launch.py"),
    )

    wait_for_panther = Node(
        package="rcdt_utilities",
        executable="wait_for_topic.py",
        parameters=[{"topic": f"{ns}/joint_states"}, {"msg_type": "JointState"}],
    )

    manipulate_pose = Node(package="rcdt_utilities", executable="manipulate_pose.py")

    launch_description = LaunchDescription(
        [
            navigation if use_collision_monitor else SKIP,
            controllers,
            joystick,
            manipulate_pose,
            rviz if use_rviz else SKIP,
            slam if use_slam else SKIP,
        ]
=======
        },
>>>>>>> 4fcccf14
    )

    return [
        SetParameter(name="use_sim_time", value=use_sim),
        Register.group(core, context) if use_sim else SKIP,
        Register.group(controllers, context) if use_sim else SKIP,
        Register.group(joystick, context),
        Register.group(rviz, context) if use_rviz else SKIP,
        Register.group(slam, context) if use_slam else SKIP,
    ]


def generate_launch_description() -> LaunchDescription:
    return LaunchDescription(
        [
            use_sim_arg.declaration,
            load_gazebo_ui_arg.declaration,
            use_rviz_arg.declaration,
            world_arg.declaration,
            use_collision_monitor_arg.declaration,
            use_velodyne_arg.declaration,
            use_slam_arg.declaration,
            use_nav2_arg.declaration,
            OpaqueFunction(function=launch_setup),
        ]
    )<|MERGE_RESOLUTION|>--- conflicted
+++ resolved
@@ -4,7 +4,7 @@
 
 from launch import LaunchContext, LaunchDescription
 from launch.actions import OpaqueFunction
-from launch_ros.actions import SetParameter
+from launch_ros.actions import Node, SetParameter
 from rcdt_utilities.launch_utils import SKIP, LaunchArgument, get_file_path
 from rcdt_utilities.register import Register, RegisteredLaunchDescription
 
@@ -84,41 +84,17 @@
             "slam_params_file": get_file_path(
                 "rcdt_panther", ["config"], "slam_params.yaml"
             ),
-<<<<<<< HEAD
-        }.items(),
-    )
-
-    navigation = IncludeLaunchDescription(
-        get_file_path("rcdt_panther", ["launch"], "collision_monitor.launch.py"),
-    )
-
-    wait_for_panther = Node(
-        package="rcdt_utilities",
-        executable="wait_for_topic.py",
-        parameters=[{"topic": f"{ns}/joint_states"}, {"msg_type": "JointState"}],
+        },
     )
 
     manipulate_pose = Node(package="rcdt_utilities", executable="manipulate_pose.py")
-
-    launch_description = LaunchDescription(
-        [
-            navigation if use_collision_monitor else SKIP,
-            controllers,
-            joystick,
-            manipulate_pose,
-            rviz if use_rviz else SKIP,
-            slam if use_slam else SKIP,
-        ]
-=======
-        },
->>>>>>> 4fcccf14
-    )
 
     return [
         SetParameter(name="use_sim_time", value=use_sim),
         Register.group(core, context) if use_sim else SKIP,
         Register.group(controllers, context) if use_sim else SKIP,
         Register.group(joystick, context),
+        Register.on_start(manipulate_pose, context),
         Register.group(rviz, context) if use_rviz else SKIP,
         Register.group(slam, context) if use_slam else SKIP,
     ]
