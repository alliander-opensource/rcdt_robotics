--- conflicted
+++ resolved
@@ -15,7 +15,6 @@
 
 
 class CombineCameraTopics(Node):
-<<<<<<< HEAD
     """A ROS2 node that combines RGB and depth camera topics into a single RGBD message.
 
     This node subscribes to the RGB and depth image topics, as well as their corresponding
@@ -29,9 +28,6 @@
 
     def __init__(self) -> bool:
         """Initialize the CombineCameraTopics node."""
-=======
-    def __init__(self) -> None:
->>>>>>> 31df8911
         super().__init__("combine_camera_topics")
         self.declare_parameter("rgb", "/camera/camera/color/image_raw")
         self.declare_parameter("depth", "/camera/camera/depth/image_rect_raw")
@@ -75,16 +71,12 @@
         self.rgbd.depth_camera_info = msg
 
 
-<<<<<<< HEAD
-def main(args: str = None) -> None:
-    """Main function to initialize the ROS2 node and spin it.
+def main(args: list | None = None) -> None:
+    """Main function to initialize the ROS 2 node and start spinning.
 
     Args:
-        args (str, optional): Command line arguments. Defaults to None.
+        args (list | None): Command line arguments, defaults to None.
     """
-=======
-def main(args: list | None = None) -> None:
->>>>>>> 31df8911
     rclpy.init(args=args)
     node = CombineCameraTopics()
     spin_node(node)
