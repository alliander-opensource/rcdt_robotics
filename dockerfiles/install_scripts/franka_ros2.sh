--- conflicted
+++ resolved
@@ -16,13 +16,9 @@
 # Clone a fork with jazzy support, since Franka offers no support yet:
 git clone -b jazzy https://github.com/WHongLin/franka_ros2.git src/franka_ros2
 vcs import src --recursive --skip-existing <src/franka_ros2/franka.repos
-<<<<<<< HEAD
-rosdep install --from-paths src --ignore-src --rosdistro jazzy -y
-=======
 
 rosdep update --rosdistro $ROS_DISTRO
 rosdep install --from-paths src -y -i
 
->>>>>>> 0ccb8aa6
 colcon build --symlink-install --cmake-args -DCMAKE_BUILD_TYPE=Release
 echo "source /home/$UNAME/franka_ws/install/setup.bash" >>/home/$UNAME/.bashrc