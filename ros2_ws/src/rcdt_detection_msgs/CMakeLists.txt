# SPDX-FileCopyrightText: Alliander N. V.
#
# SPDX-License-Identifier: Apache-2.0

cmake_minimum_required(VERSION 3.8)

project(rcdt_detection_msgs)

find_package(ament_cmake REQUIRED)
find_package(geometry_msgs REQUIRED)
find_package(sensor_msgs REQUIRED)
find_package(vision_msgs REQUIRED)
find_package(realsense2_camera_msgs REQUIRED)
find_package(rosidl_default_generators REQUIRED)

rosidl_generate_interfaces(${PROJECT_NAME}
  srv/DefineCentroid.srv
  srv/FilterMasks.srv
<<<<<<< HEAD
  srv/GetRGBDFromTopic.srv
=======
  srv/GetBoundingBox2D.srv
  srv/GetLargestContour.srv
  srv/GetMeanHue.srv
  srv/GetRectangleFactor.srv
>>>>>>> 57a57514
  srv/PoseFromPixel.srv
  srv/PublishImage.srv
  srv/SegmentImage.srv
  srv/SelectImageFromList.srv
  srv/SplitRGBD.srv
  DEPENDENCIES geometry_msgs sensor_msgs vision_msgs realsense2_camera_msgs
)

if(BUILD_TESTING)
  find_package(ament_lint_auto REQUIRED)
  ament_lint_auto_find_test_dependencies()
endif()

ament_package()<|MERGE_RESOLUTION|>--- conflicted
+++ resolved
@@ -16,14 +16,11 @@
 rosidl_generate_interfaces(${PROJECT_NAME}
   srv/DefineCentroid.srv
   srv/FilterMasks.srv
-<<<<<<< HEAD
-  srv/GetRGBDFromTopic.srv
-=======
   srv/GetBoundingBox2D.srv
   srv/GetLargestContour.srv
   srv/GetMeanHue.srv
   srv/GetRectangleFactor.srv
->>>>>>> 57a57514
+  srv/GetRGBDFromTopic.srv
   srv/PoseFromPixel.srv
   srv/PublishImage.srv
   srv/SegmentImage.srv
