# SPDX-FileCopyrightText: Alliander N. V.
#
# SPDX-License-Identifier: Apache-2.0

import os
from typing import List

import rclpy
import xacro
import yaml
from ament_index_python.packages import get_package_prefix, get_package_share_directory
from launch import LaunchContext, LaunchDescriptionEntity
from launch.actions import DeclareLaunchArgument
from launch.substitutions import LaunchConfiguration
from launch_testing_ros.wait_for_topics import WaitForTopics
from rclpy.executors import Executor
from rclpy.node import Node

SKIP = LaunchDescriptionEntity()
WAIT = 3


class LaunchArgument:
    """A class to handle launch arguments in ROS 2 launch files.

    This class allows you to declare a launch argument with a default value and optional choices.
    It also provides a method to retrieve the value of the argument in a launch context.

    Attributes:
        name (str): The name of the launch argument.
        default_value (str | bool | int | float): The default value of the launch argument.
        choices (List, optional): A list of valid choices for the launch argument. Defaults to None.
    """

    def __init__(
        self,
        name: str,
        default_value: str | bool | int | float,
        choices: List | None = None,
    ) -> None:
        """Initializes a LaunchArgument instance.

        Args:
            name (str): The name of the launch argument.
            default_value (str | bool | int | float): The default value of the launch argument.
            choices (List, optional): A list of valid choices for the launch argument. Defaults to None.
        """
        self.configuration = LaunchConfiguration(name)
        if choices is not None:
            choices = [str(choice) for choice in choices]
<<<<<<< HEAD
        self.declaration = DeclareLaunchArgument(
            name=name, default_value=str(default_value), choices=choices
        )

    def value(self, context: LaunchContext) -> str | bool | int | float:
        """Retrieves the value of the launch argument in the given context.

        Args:
            context (LaunchContext): The launch context in which to evaluate the argument.

        Returns:
            str | bool | int | float: The evaluated value of the launch argument.
        """
        string_value = self.configuration.perform(context)
        try:
            return ast.literal_eval(string_value)
        except Exception:
            return string_value
=======
            self.declaration = DeclareLaunchArgument(
                name=name, default_value=str(default_value), choices=choices
            )
        else:
            self.declaration = DeclareLaunchArgument(
                name=name, default_value=str(default_value)
            )

    def string_value(self, context: LaunchContext) -> str:
        return self.configuration.perform(context)

    def bool_value(self, context: LaunchContext) -> bool:
        string_value = self.string_value(context)
        if string_value in ["True", "true"]:
            return True
        elif string_value in ["False", "false"]:
            return False
        else:
            raise TypeError

    def int_value(self, context: LaunchContext) -> int:
        string_value = self.string_value(context)
        return int(string_value)

    def float_value(self, context: LaunchContext) -> float:
        string_value = self.string_value(context)
        return float(string_value)
>>>>>>> 31df8911


def get_package_path(package: str) -> str:
    """Retrieve the share directory path of a ROS 2 package.

    Args:
        package (str): The name of the ROS 2 package.

    Returns:
        str: The path to the package's share directory.
    """
    return get_package_share_directory(package)


def get_lib_path(package: str) -> str:
    """Retrieve the library directory path of a ROS 2 package.

    Args:
        package (str): The name of the ROS 2 package.

    Returns:
        str: The path to the package's library directory.
    """
    package_prefix = get_package_prefix(package) + ""
    return os.path.join(package_prefix, "lib", package)


def get_file_path(package: str, folders: List[str], file: str) -> str:
    """Construct a file path within a ROS 2 package.

    Args:
        package (str): The name of the ROS 2 package.
        folders (List[str]): A list of folder names leading to the file.
        file (str): The name of the file.

    Returns:
        str: The full path to the specified file within the package.
    """
    package_path = get_package_path(package)
    return os.path.join(package_path, *folders, file)


<<<<<<< HEAD
def get_yaml(file_path: str) -> yaml.YAMLObject:
    """Load a YAML file and return its contents.

    Args:
        file_path (str): The path to the YAML file.

    Returns:
        yaml.YAMLObject: The contents of the YAML file, or None if the file cannot be read.
    """
=======
def get_yaml(file_path: str) -> dict:
>>>>>>> 31df8911
    try:
        with open(file_path, "r", encoding="utf-8") as file:
            return yaml.safe_load(file)
    except EnvironmentError:
        return {}


<<<<<<< HEAD
def get_robot_description(xacro_path: str, xacro_arguments: dict = None) -> str:
    """Process a Xacro file to generate the robot description.

    Args:
        xacro_path (str): The path to the Xacro file.
        xacro_arguments (dict, optional): A dictionary of arguments to pass to the Xacro processor. Defaults to None.

    Returns:
        str: The robot description in XML format.
    """
=======
def get_robot_description(xacro_path: str, xacro_arguments: dict | None = None) -> dict:
>>>>>>> 31df8911
    if xacro_arguments is None:
        xacro_arguments = {}
    robot_description_config = xacro.process_file(xacro_path, mappings=xacro_arguments)
    return {"robot_description": robot_description_config.toxml()}


def spin_node(node: Node) -> None:
    """Spin a ROS 2 node to process callbacks and keep it alive.

    Args:
        node (Node): The ROS 2 node to spin.
    """
    try:
        rclpy.spin(node)
    except KeyboardInterrupt:
        pass
    except Exception as e:
        raise e


def spin_executor(executor: Executor) -> None:
    """Spin a ROS 2 executor to process callbacks from multiple nodes.

    Args:
        executor (Executor): The ROS 2 executor to spin.
    """
    try:
        executor.spin()
    except KeyboardInterrupt:
        pass
    except Exception as e:
        raise e


<<<<<<< HEAD
def assert_for_message(message_type: type, topic: str, timeout: int) -> bool:
    """Assert that a message of a specific type is received on a given topic within a timeout period.

    Args:
        message_type (type): The type of the message to wait for.
        topic (str): The topic to listen to.
        timeout (int): The maximum time in seconds to wait for the message.
    """
=======
def assert_for_message(message_type: type, topic: str, timeout: int) -> None:
>>>>>>> 31df8911
    wait_for_topics = WaitForTopics([(topic, message_type)], timeout)
    received = wait_for_topics.wait()
    wait_for_topics.shutdown()
    assert received, (
        f"No message received of type {message_type.__name__} on topic {topic} within {timeout} seconds."
    )<|MERGE_RESOLUTION|>--- conflicted
+++ resolved
@@ -48,26 +48,6 @@
         self.configuration = LaunchConfiguration(name)
         if choices is not None:
             choices = [str(choice) for choice in choices]
-<<<<<<< HEAD
-        self.declaration = DeclareLaunchArgument(
-            name=name, default_value=str(default_value), choices=choices
-        )
-
-    def value(self, context: LaunchContext) -> str | bool | int | float:
-        """Retrieves the value of the launch argument in the given context.
-
-        Args:
-            context (LaunchContext): The launch context in which to evaluate the argument.
-
-        Returns:
-            str | bool | int | float: The evaluated value of the launch argument.
-        """
-        string_value = self.configuration.perform(context)
-        try:
-            return ast.literal_eval(string_value)
-        except Exception:
-            return string_value
-=======
             self.declaration = DeclareLaunchArgument(
                 name=name, default_value=str(default_value), choices=choices
             )
@@ -77,25 +57,56 @@
             )
 
     def string_value(self, context: LaunchContext) -> str:
+        """Retrieve the string value of the launch argument in a given context.
+
+        Args:
+            context (LaunchContext): The launch context in which to evaluate the argument.
+
+        Returns:
+            str: The string value of the launch argument.
+        """
         return self.configuration.perform(context)
 
     def bool_value(self, context: LaunchContext) -> bool:
+        """Retrieve the boolean value of the launch argument in a given context.
+
+        Args:
+            context (LaunchContext): The launch context in which to evaluate the argument.
+
+        Returns:
+            bool: The boolean value of the launch argument.
+        """
         string_value = self.string_value(context)
-        if string_value in ["True", "true"]:
+        if string_value in {"True", "true"}:
             return True
-        elif string_value in ["False", "false"]:
+        elif string_value in {"False", "false"}:
             return False
         else:
             raise TypeError
 
     def int_value(self, context: LaunchContext) -> int:
+        """Retrieve the integer value of the launch argument in a given context.
+
+        Args:
+            context (LaunchContext): The launch context in which to evaluate the argument.
+
+        Returns:
+            int: The integer value of the launch argument.
+        """
         string_value = self.string_value(context)
         return int(string_value)
 
     def float_value(self, context: LaunchContext) -> float:
+        """Retrieve the float value of the launch argument in a given context.
+
+        Args:
+            context (LaunchContext): The launch context in which to evaluate the argument.
+
+        Returns:
+            float: The float value of the launch argument.
+        """
         string_value = self.string_value(context)
         return float(string_value)
->>>>>>> 31df8911
 
 
 def get_package_path(package: str) -> str:
@@ -138,19 +149,15 @@
     return os.path.join(package_path, *folders, file)
 
 
-<<<<<<< HEAD
-def get_yaml(file_path: str) -> yaml.YAMLObject:
-    """Load a YAML file and return its contents.
+def get_yaml(file_path: str) -> dict:
+    """Load a YAML file and return its contents as a dictionary.
 
     Args:
         file_path (str): The path to the YAML file.
 
     Returns:
-        yaml.YAMLObject: The contents of the YAML file, or None if the file cannot be read.
-    """
-=======
-def get_yaml(file_path: str) -> dict:
->>>>>>> 31df8911
+        dict: The contents of the YAML file as a dictionary.
+    """
     try:
         with open(file_path, "r", encoding="utf-8") as file:
             return yaml.safe_load(file)
@@ -158,8 +165,7 @@
         return {}
 
 
-<<<<<<< HEAD
-def get_robot_description(xacro_path: str, xacro_arguments: dict = None) -> str:
+def get_robot_description(xacro_path: str, xacro_arguments: dict | None = None) -> dict:
     """Process a Xacro file to generate the robot description.
 
     Args:
@@ -167,11 +173,8 @@
         xacro_arguments (dict, optional): A dictionary of arguments to pass to the Xacro processor. Defaults to None.
 
     Returns:
-        str: The robot description in XML format.
-    """
-=======
-def get_robot_description(xacro_path: str, xacro_arguments: dict | None = None) -> dict:
->>>>>>> 31df8911
+        dict: A dictionary containing the robot description in XML format.
+    """
     if xacro_arguments is None:
         xacro_arguments = {}
     robot_description_config = xacro.process_file(xacro_path, mappings=xacro_arguments)
@@ -206,8 +209,7 @@
         raise e
 
 
-<<<<<<< HEAD
-def assert_for_message(message_type: type, topic: str, timeout: int) -> bool:
+def assert_for_message(message_type: type, topic: str, timeout: int) -> None:
     """Assert that a message of a specific type is received on a given topic within a timeout period.
 
     Args:
@@ -215,9 +217,6 @@
         topic (str): The topic to listen to.
         timeout (int): The maximum time in seconds to wait for the message.
     """
-=======
-def assert_for_message(message_type: type, topic: str, timeout: int) -> None:
->>>>>>> 31df8911
     wait_for_topics = WaitForTopics([(topic, message_type)], timeout)
     received = wait_for_topics.wait()
     wait_for_topics.shutdown()
