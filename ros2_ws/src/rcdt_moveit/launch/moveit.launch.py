--- conflicted
+++ resolved
@@ -15,24 +15,19 @@
 namespace_arg = LaunchArgument("namespace", "")
 
 
-<<<<<<< HEAD
-def launch_setup(context: LaunchContext) -> None:
-    """Setup the launch context for MoveIt with Servo.
+def launch_setup(context: LaunchContext) -> list:
+    """Setup the launch description for MoveIt with Servo.
 
     Args:
         context (LaunchContext): The launch context.
+
+    Returns:
+        list: A list of actions to be executed in the launch description.
     """
-    robot_name = robot_name_arg.value(context)
-    package_name = moveit_package_name_arg.value(context)
-    servo_params_package = servo_params_package_arg.value(context)
-    namespace = namespace_arg.value(context)
-=======
-def launch_setup(context: LaunchContext) -> list:
     robot_name = robot_name_arg.string_value(context)
     package_name = moveit_package_name_arg.string_value(context)
     servo_params_package = servo_params_package_arg.string_value(context)
     namespace = namespace_arg.string_value(context)
->>>>>>> 31df8911
 
     moveit_config = MoveItConfigsBuilder(robot_name, package_name=package_name)
     moveit_config.trajectory_execution(
