--- conflicted
+++ resolved
@@ -16,14 +16,11 @@
 rosidl_generate_interfaces(${PROJECT_NAME}
   srv/DefineCentroid.srv
   srv/FilterMasks.srv
-<<<<<<< HEAD
   srv/GetBoundingBox2D.srv
   srv/GetLargestContour.srv
   srv/GetMeanHue.srv
   srv/GetRectangleFactor.srv
-=======
   srv/GetRGBDFromTopic.srv
->>>>>>> 48a5b362
   srv/PoseFromPixel.srv
   srv/PublishImage.srv
   srv/SegmentImage.srv
