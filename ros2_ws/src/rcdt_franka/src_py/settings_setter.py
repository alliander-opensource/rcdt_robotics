#!/usr/bin/env python3
# SPDX-FileCopyrightText: Alliander N. V.
#
# SPDX-License-Identifier: Apache-2.0

import rclpy
from franka_msgs.srv import SetForceTorqueCollisionBehavior
from rclpy.node import Node

MAX_TORQUES = [100.0, 100.0, 100.0, 80.0, 80.0, 40.0, 40.0]
MAX_FORCES = [100.0, 100.0, 100.0, 30.0, 30.0, 30.0]


class SettingsSetter(Node):
    """Node to set the force and torque collision behavior for the Franka robot."""

    def __init__(self):
        """Initialize the SettingsSetter node."""
        super().__init__("settings_setter")
        self.client = self.create_client(
            SetForceTorqueCollisionBehavior,
            "/franka/service_server/set_force_torque_collision_behavior",
        )
        while not self.client.wait_for_service(timeout_sec=1.0):
            self.get_logger().info("service not available, waiting again...")
        self.request = SetForceTorqueCollisionBehavior.Request()

    def set_thresholds(self) -> SetForceTorqueCollisionBehavior.Response:
        """Set the force and torque thresholds for the Franka robot.

        This method sends a request to the service to set the upper torque and force thresholds
        to predefined maximum values.

        Returns:
            SetForceTorqueCollisionBehavior.Response: The response from the service indicating success or failure.
        """
        self.request.upper_torque_thresholds_nominal = MAX_TORQUES
        self.request.upper_force_thresholds_nominal = MAX_FORCES
        future = self.client.call_async(self.request)
        rclpy.spin_until_future_complete(self, future)
        return future.result()


<<<<<<< HEAD
def main(args: str = None) -> None:
    """Main function to initialize the ROS 2 node and set the thresholds.

    Args:
        args (str, optional): Command line arguments. Defaults to None.
    """
=======
def main(args: list | None = None) -> None:
>>>>>>> 31df8911
    rclpy.init(args=args)
    settings_setter = SettingsSetter()
    response = settings_setter.set_thresholds()
    if response.success:
        settings_setter.get_logger().info("Thresholds set successfully.")
    else:
        settings_setter.get_logger().warn("Setting thresholds failed.")
    settings_setter.destroy_node()
    rclpy.shutdown()


if __name__ == "__main__":
    main()<|MERGE_RESOLUTION|>--- conflicted
+++ resolved
@@ -41,16 +41,12 @@
         return future.result()
 
 
-<<<<<<< HEAD
-def main(args: str = None) -> None:
+def main(args: list | None = None) -> None:
     """Main function to initialize the ROS 2 node and set the thresholds.
 
     Args:
-        args (str, optional): Command line arguments. Defaults to None.
+        args (list | None): Command line arguments, defaults to None.
     """
-=======
-def main(args: list | None = None) -> None:
->>>>>>> 31df8911
     rclpy.init(args=args)
     settings_setter = SettingsSetter()
     response = settings_setter.set_thresholds()
