<?xml version='1.0' encoding='utf-8'?>
<!--
SPDX-FileCopyrightText: Alliander N. V.

SPDX-License-Identifier: Apache-2.0
-->

<!-- 
Based on:
1.https://bitbucket.org/DataspeedInc/velodyne_simulator/src/master/velodyne_description/urdf/VLP-16.urdf.xacro
2.https://github.com/husarion/ros_components_description/blob/ros2/urdf/velodyne_puck.urdf.xacro
-->

<robot xmlns:xacro="http://www.ros.org/wiki/xacro" name="VLP-16">
  <xacro:property name="M_PI" value="3.1415926535897931" />
  <xacro:macro name="VLP-16"
    params="
    *origin 
    namespace
    update_rate:=10 
    lasers:=16 
    samples:=1875 
    min_range:=0.6
    max_range:=130.0
    min_angle:=-${M_PI} 
    max_angle:=${M_PI}
    ">

    <link name="base_link">
      <inertial>
        <mass value="0.83" />
        <origin xyz="0 0 0.03585" />
        <inertia ixx="${(0.83 * (3.0*0.0516*0.0516 + 0.0717*0.0717)) / 12.0}" ixy="0" ixz="0"
          iyy="${(0.83 * (3.0*0.0516*0.0516 + 0.0717*0.0717)) / 12.0}" iyz="0"
          izz="${0.5 * 0.83 * (0.0516*0.0516)}" />
      </inertial>
      <visual>
        <geometry>
          <mesh filename="package://velodyne_description/meshes/VLP16_base_1.dae" />
        </geometry>
      </visual>
      <visual>
        <geometry>
          <mesh filename="package://velodyne_description/meshes/VLP16_base_2.dae" />
        </geometry>
      </visual>
      <collision>
        <origin rpy="0 0 0" xyz="0 0 0.03585" />
        <geometry>
          <cylinder radius="0.0516" length="0.0717" />
        </geometry>
      </collision>
    </link>

    <joint name="base_scan_joint" type="fixed">
      <origin xyz="0 0 0.0377" rpy="0 0 0" />
      <parent link="base_link" />
      <child link="lidar" />
    </joint>

    <link name="lidar">
      <inertial>
        <mass value="0.01" />
        <origin xyz="0 0 0" />
        <inertia ixx="1e-7" ixy="0" ixz="0" iyy="1e-7" iyz="0" izz="1e-7" />
      </inertial>
      <visual>
        <origin xyz="0 0 -0.0377" />
        <geometry>
          <mesh filename="package://velodyne_description/meshes/VLP16_scan.dae" />
        </geometry>
      </visual>
    </link>

    <gazebo reference="lidar">
      <sensor type="gpu_lidar" name="${namespace}">
        <always_on>true</always_on>
        <update_rate>${update_rate}</update_rate>

        <topic>${namespace}/scan</topic>
        <visualize>false</visualize>

<<<<<<< HEAD
        <ignition_frame_id>${namespace}/lidar</ignition_frame_id>
        <frame_id>${namespace}/lidar</frame_id>
=======
        <gz_frame_id>${namespace}/${name}_lidar</gz_frame_id>
        <frame_id>${namespace}/${name}_lidar</frame_id>
>>>>>>> 4ce99cbb

        <ray>
          <scan>
            <horizontal>
              <samples>${samples}</samples>
              <resolution>1</resolution>
              <min_angle>${min_angle}</min_angle>
              <max_angle>${max_angle}</max_angle>
            </horizontal>
            <vertical>
              <samples>${lasers}</samples>
              <resolution>1</resolution>
              <min_angle>-${15.0*M_PI/180.0}</min_angle>
              <max_angle> ${15.0*M_PI/180.0}</max_angle>
            </vertical>
          </scan>
          <range>
            <min>${min_range}</min>
            <max>${max_range}</max>
            <resolution>0.001</resolution>
          </range>
          <noise>
            <type>gaussian</type>
            <mean>0.0</mean>
            <stddev>0.0</stddev>
          </noise>
        </ray>
      </sensor>
    </gazebo>

  </xacro:macro>

  <xacro:VLP-16 namespace="velodyne">
    <origin xyz="0 0 0" rpy="0 0 0" />
  </xacro:VLP-16>
</robot><|MERGE_RESOLUTION|>--- conflicted
+++ resolved
@@ -80,13 +80,8 @@
         <topic>${namespace}/scan</topic>
         <visualize>false</visualize>
 
-<<<<<<< HEAD
-        <ignition_frame_id>${namespace}/lidar</ignition_frame_id>
+        <gz_frame_id>${namespace}/lidar</gz_frame_id>
         <frame_id>${namespace}/lidar</frame_id>
-=======
-        <gz_frame_id>${namespace}/${name}_lidar</gz_frame_id>
-        <frame_id>${namespace}/${name}_lidar</frame_id>
->>>>>>> 4ce99cbb
 
         <ray>
           <scan>
