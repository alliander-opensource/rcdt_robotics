# SPDX-FileCopyrightText: Alliander N. V.
#
# SPDX-License-Identifier: Apache-2.0


import pytest
from rcdt_utilities.launch_utils import get_file_path
from rcdt_utilities.register import RegisteredLaunchDescription


@pytest.fixture(scope="module")
<<<<<<< HEAD
def core_launch(request: pytest.FixtureRequest) -> RegisteredLaunchDescription:
    """Fixture to create launch file for the panther core."""
=======
def core_launch() -> RegisteredLaunchDescription:
    """Fixture to create launch file for the panther core.

    Returns:
        RegisteredLaunchDescription: The launch description for the panther core.
    """
>>>>>>> bd9eaec6
    return RegisteredLaunchDescription(
        get_file_path("rcdt_panther", ["launch"], "core.launch.py"),
        launch_arguments={"simulation": request.config.getoption("simulation")},
    )


@pytest.fixture(scope="module")
<<<<<<< HEAD
def controllers_launch(request: pytest.FixtureRequest) -> RegisteredLaunchDescription:
    """Fixture to create launch file for the panther controllers."""
=======
def controllers_launch() -> RegisteredLaunchDescription:
    """Fixture to create launch file for the panther controllers.

    Returns:
        RegisteredLaunchDescription: The launch description for the panther controllers.
    """
>>>>>>> bd9eaec6
    return RegisteredLaunchDescription(
        get_file_path("rcdt_panther", ["launch"], "controllers.launch.py"),
        launch_arguments={"simulation": request.config.getoption("simulation")},
    )


@pytest.fixture(scope="module")
<<<<<<< HEAD
def navigation_launch(request: pytest.FixtureRequest) -> RegisteredLaunchDescription:
    """Fixture to create launch file for the panther navigation."""
=======
def navigation_launch() -> RegisteredLaunchDescription:
    """Fixture to create launch file for the panther navigation.

    Returns:
        RegisteredLaunchDescription: The launch description for the panther navigation.
    """
>>>>>>> bd9eaec6
    return RegisteredLaunchDescription(
        get_file_path("rcdt_panther", ["launch"], "navigation.launch.py"),
        launch_arguments={"simulation": request.config.getoption("simulation")},
    )<|MERGE_RESOLUTION|>--- conflicted
+++ resolved
@@ -4,22 +4,21 @@
 
 
 import pytest
+from _pytest.fixtures import SubRequest
 from rcdt_utilities.launch_utils import get_file_path
 from rcdt_utilities.register import RegisteredLaunchDescription
 
 
 @pytest.fixture(scope="module")
-<<<<<<< HEAD
-def core_launch(request: pytest.FixtureRequest) -> RegisteredLaunchDescription:
-    """Fixture to create launch file for the panther core."""
-=======
-def core_launch() -> RegisteredLaunchDescription:
+def core_launch(request: SubRequest) -> RegisteredLaunchDescription:
     """Fixture to create launch file for the panther core.
+
+    Args:
+        request (SubRequest): The pytest request object.
 
     Returns:
         RegisteredLaunchDescription: The launch description for the panther core.
     """
->>>>>>> bd9eaec6
     return RegisteredLaunchDescription(
         get_file_path("rcdt_panther", ["launch"], "core.launch.py"),
         launch_arguments={"simulation": request.config.getoption("simulation")},
@@ -27,17 +26,15 @@
 
 
 @pytest.fixture(scope="module")
-<<<<<<< HEAD
-def controllers_launch(request: pytest.FixtureRequest) -> RegisteredLaunchDescription:
-    """Fixture to create launch file for the panther controllers."""
-=======
-def controllers_launch() -> RegisteredLaunchDescription:
+def controllers_launch(request: SubRequest) -> RegisteredLaunchDescription:
     """Fixture to create launch file for the panther controllers.
+
+    Args:
+        request (SubRequest): The pytest request object.
 
     Returns:
         RegisteredLaunchDescription: The launch description for the panther controllers.
     """
->>>>>>> bd9eaec6
     return RegisteredLaunchDescription(
         get_file_path("rcdt_panther", ["launch"], "controllers.launch.py"),
         launch_arguments={"simulation": request.config.getoption("simulation")},
@@ -45,17 +42,15 @@
 
 
 @pytest.fixture(scope="module")
-<<<<<<< HEAD
-def navigation_launch(request: pytest.FixtureRequest) -> RegisteredLaunchDescription:
-    """Fixture to create launch file for the panther navigation."""
-=======
-def navigation_launch() -> RegisteredLaunchDescription:
+def navigation_launch(request: SubRequest) -> RegisteredLaunchDescription:
     """Fixture to create launch file for the panther navigation.
+
+    Args:
+        request (SubRequest): The pytest request object.
 
     Returns:
         RegisteredLaunchDescription: The launch description for the panther navigation.
     """
->>>>>>> bd9eaec6
     return RegisteredLaunchDescription(
         get_file_path("rcdt_panther", ["launch"], "navigation.launch.py"),
         launch_arguments={"simulation": request.config.getoption("simulation")},
