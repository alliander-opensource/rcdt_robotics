--- conflicted
+++ resolved
@@ -22,29 +22,20 @@
 
 
 def launch_setup(context: LaunchContext) -> List:
-<<<<<<< HEAD
-    """Setup the launch context for the Gazebo simulation with robots.
+    """Setup the launch description for the Gazebo simulation with robots.
 
     Args:
         context (LaunchContext): The launch context.
 
     Returns:
-        List: A list of actions to be executed.
+        List: A list of actions to be executed in the launch description.
     """
-    load_gazebo_ui = load_gazebo_ui_arg.value(context)
-    world = world_arg.value(context)
-    robots = robots_arg.value(context).split(" ")
-    positions = positions_arg.value(context).split(" ")
-    use_realsense = use_realsense_arg.value(context)
-    use_velodyne = use_velodyne_arg.value(context)
-=======
     load_gazebo_ui = load_gazebo_ui_arg.bool_value(context)
     world = world_arg.string_value(context)
     robots = robots_arg.string_value(context).split(" ")
     positions = positions_arg.string_value(context).split(" ")
     use_realsense = use_realsense_arg.bool_value(context)
     use_velodyne = use_velodyne_arg.bool_value(context)
->>>>>>> 31df8911
 
     sdf_file = get_file_path("rcdt_gazebo", ["worlds"], world)
     sdf = ET.parse(sdf_file)
