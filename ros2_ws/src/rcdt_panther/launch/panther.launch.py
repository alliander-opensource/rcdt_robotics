# SPDX-FileCopyrightText: Alliander N. V.
#
# SPDX-License-Identifier: Apache-2.0

from launch import LaunchContext, LaunchDescription
from launch.actions import OpaqueFunction
from launch_ros.actions import SetParameter
from rcdt_utilities.launch_utils import SKIP, LaunchArgument, get_file_path
from rcdt_utilities.register import Register, RegisteredLaunchDescription

use_sim_arg = LaunchArgument("simulation", True, [True, False])
load_gazebo_ui_arg = LaunchArgument("load_gazebo_ui", False, [True, False])
use_rviz_arg = LaunchArgument("rviz", True, [True, False])
world_arg = LaunchArgument("world", "walls.sdf")
use_collision_monitor_arg = LaunchArgument("collision_monitor", False, [True, False])
use_velodyne_arg = LaunchArgument("velodyne", False, [True, False])
use_slam_arg = LaunchArgument("slam", False, [True, False])
use_navigation_arg = LaunchArgument("navigation", False, [True, False])
scale_speed_arg = LaunchArgument(
    "scale_speed", default_value=0.4, min_value=0.0, max_value=1.0
)
panther_xyz_arg = LaunchArgument("panther_xyz", "0,0,0.2")


def launch_setup(context: LaunchContext) -> list:
    """Setup the launch description for the Panther robot.

    Args:
        context (LaunchContext): The launch context.

    Returns:
        list: A list of actions to be executed in the launch description.
    """
    use_sim = use_sim_arg.bool_value(context)
    load_gazebo_ui = load_gazebo_ui_arg.bool_value(context)
    use_rviz = use_rviz_arg.bool_value(context)
    world = world_arg.string_value(context)
    use_collision_monitor = use_collision_monitor_arg.bool_value(context)
    use_velodyne = use_velodyne_arg.bool_value(context)
    use_slam = use_slam_arg.bool_value(context)
    use_navigation = use_navigation_arg.bool_value(context)
    scale_speed = scale_speed_arg.float_value(context)
    panther_xyz = panther_xyz_arg.string_value(context)

    namespace = "panther"
    ns = f"/{namespace}" if namespace else ""

    if use_navigation:
        use_slam = True

    if use_slam or use_collision_monitor:
        use_velodyne = True

    launch_arguments = {
        "simulation": str(use_sim),
        "load_gazebo_ui": str(load_gazebo_ui),
        "world": world,
        "panther_xyz": panther_xyz,
    }
    if use_velodyne:
        launch_arguments["child"] = "velodyne"

    core = RegisteredLaunchDescription(
        get_file_path("rcdt_panther", ["launch"], "core.launch.py"),
        launch_arguments=launch_arguments,
    )

    controllers = RegisteredLaunchDescription(
        get_file_path("rcdt_panther", ["launch"], "controllers.launch.py")
    )

    if use_collision_monitor:
        rviz_display_config = "panther_collision_monitor.rviz"
    elif use_navigation:
        rviz_display_config = "panther_nav2.rviz"
    elif use_slam:
        rviz_display_config = "panther_slam.rviz"
    elif use_velodyne:
        rviz_display_config = "panther_velodyne.rviz"
    else:
        rviz_display_config = "panther_general.rviz"

    rviz = RegisteredLaunchDescription(
        get_file_path("rcdt_utilities", ["launch"], "rviz.launch.py"),
        launch_arguments={
            "rviz_frame": "map" if use_slam else f"{ns}/odom",
            "rviz_display_config": rviz_display_config,
        },
    )

    joystick = RegisteredLaunchDescription(
        get_file_path("rcdt_joystick", ["launch"], "joystick.launch.py"),
        launch_arguments={
            "simulation": str(use_sim),
            "robots": "panther",
            "scale_speed": str(scale_speed),
            "collision_monitor": str(use_collision_monitor),
        },
    )

    velodyne = RegisteredLaunchDescription(
        get_file_path("rcdt_sensors", ["launch"], "velodyne.launch.py"),
        launch_arguments={"simulation": str(use_sim)},
    )

    slam = RegisteredLaunchDescription(
        get_file_path("slam_toolbox", ["launch"], "online_async_launch.py"),
        launch_arguments={
            "slam_params_file": get_file_path(
                "rcdt_panther", ["config"], "slam_params.yaml"
            ),
        },
    )

<<<<<<< HEAD
    nav2 = RegisteredLaunchDescription(
        get_file_path("rcdt_panther", ["launch"], "nav2.launch.py"),
        launch_arguments={
            "use_sim_time": str(use_sim),
            "params_file": get_file_path(
                "rcdt_panther", ["config", "adapted"], "nav2_params.yaml"
            ),
            "autostart": str(True),
            "use_collision_monitor": str(use_collision_monitor),
            "navigation": str(use_navigation),
        },
    )
=======
    if use_nav2:
        nav2 = RegisteredLaunchDescription(
            get_file_path("rcdt_panther", ["launch"], "nav2.launch.py"),
            launch_arguments={
                "simulation": str(use_sim),
                "autostart": str(True),
                "use_collision_monitor": str(use_collision_monitor),
            },
        )
>>>>>>> 0dece930

    return [
        SetParameter(name="use_sim_time", value=use_sim),
        Register.group(velodyne, context) if use_velodyne else SKIP,
        Register.group(core, context) if use_sim else SKIP,
        Register.group(controllers, context) if use_sim else SKIP,
        Register.group(joystick, context),
        Register.group(slam, context) if use_slam else SKIP,
        Register.group(nav2, context)
        if use_navigation or use_collision_monitor
        else SKIP,
        Register.group(rviz, context) if use_rviz else SKIP,
    ]


def generate_launch_description() -> LaunchDescription:
    """Generate the launch description for the Panther robot.

    Returns:
        LaunchDescription: The launch description for the Panther robot.
    """
    return LaunchDescription(
        [
            scale_speed_arg.declaration,
            use_sim_arg.declaration,
            load_gazebo_ui_arg.declaration,
            use_rviz_arg.declaration,
            world_arg.declaration,
            use_collision_monitor_arg.declaration,
            use_velodyne_arg.declaration,
            use_slam_arg.declaration,
            use_collision_monitor_arg.declaration,
            use_navigation_arg.declaration,
            panther_xyz_arg.declaration,
            OpaqueFunction(function=launch_setup),
        ]
    )<|MERGE_RESOLUTION|>--- conflicted
+++ resolved
@@ -112,30 +112,15 @@
         },
     )
 
-<<<<<<< HEAD
     nav2 = RegisteredLaunchDescription(
         get_file_path("rcdt_panther", ["launch"], "nav2.launch.py"),
         launch_arguments={
-            "use_sim_time": str(use_sim),
-            "params_file": get_file_path(
-                "rcdt_panther", ["config", "adapted"], "nav2_params.yaml"
-            ),
+            "simulation": str(use_sim),
             "autostart": str(True),
-            "use_collision_monitor": str(use_collision_monitor),
+            "collision_monitor": str(use_collision_monitor),
             "navigation": str(use_navigation),
         },
     )
-=======
-    if use_nav2:
-        nav2 = RegisteredLaunchDescription(
-            get_file_path("rcdt_panther", ["launch"], "nav2.launch.py"),
-            launch_arguments={
-                "simulation": str(use_sim),
-                "autostart": str(True),
-                "use_collision_monitor": str(use_collision_monitor),
-            },
-        )
->>>>>>> 0dece930
 
     return [
         SetParameter(name="use_sim_time", value=use_sim),
