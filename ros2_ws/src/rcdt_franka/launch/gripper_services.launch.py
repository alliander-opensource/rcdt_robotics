# SPDX-FileCopyrightText: Alliander N. V.
#
# SPDX-License-Identifier: Apache-2.0

from launch import LaunchContext, LaunchDescription
from launch.actions import OpaqueFunction
from launch_ros.actions import Node
from rcdt_utilities.register import Register


<<<<<<< HEAD
def launch_setup(context: LaunchContext) -> None:
    """Setup the launch description for the Franka gripper services.

    Args:
        context (LaunchContext): The launch context.
    """
=======
def launch_setup(context: LaunchContext) -> list:
>>>>>>> 31df8911
    namespace = "franka"

    open_gripper = Node(
        package="rcdt_franka",
        executable="open_gripper.py",
        namespace=namespace,
    )
    close_gripper = Node(
        package="rcdt_franka",
        executable="close_gripper.py",
        namespace=namespace,
    )

    return [
        Register.on_start(open_gripper, context),
        Register.on_start(close_gripper, context),
    ]


def generate_launch_description() -> LaunchDescription:
    """Generate the launch description for the Franka gripper services.

    Returns:
        LaunchDescription: The launch description containing the gripper services.
    """
    return LaunchDescription([OpaqueFunction(function=launch_setup)])<|MERGE_RESOLUTION|>--- conflicted
+++ resolved
@@ -8,16 +8,12 @@
 from rcdt_utilities.register import Register
 
 
-<<<<<<< HEAD
-def launch_setup(context: LaunchContext) -> None:
+def launch_setup(context: LaunchContext) -> list:
     """Setup the launch description for the Franka gripper services.
 
     Args:
         context (LaunchContext): The launch context.
     """
-=======
-def launch_setup(context: LaunchContext) -> list:
->>>>>>> 31df8911
     namespace = "franka"
 
     open_gripper = Node(
