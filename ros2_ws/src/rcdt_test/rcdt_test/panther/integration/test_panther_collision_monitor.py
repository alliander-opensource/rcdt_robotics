--- conflicted
+++ resolved
@@ -11,13 +11,9 @@
 from _pytest.fixtures import SubRequest
 from geometry_msgs.msg import TwistStamped
 from launch import LaunchDescription
-<<<<<<< HEAD
-from rcdt_launch.robot import Lidar, Platform, Vehicle
-from rcdt_utilities.launch_utils import assert_for_message, get_file_path
-=======
+from rcdt_launch.environment_configuration import EnvironmentConfiguration
 from rcdt_launch.platforms.lidar import Lidar
 from rcdt_launch.platforms.vehicle import Vehicle
->>>>>>> ffa4b6f5
 from rcdt_utilities.register import Register, RegisteredLaunchDescription
 from rcdt_utilities.ros_utils import get_file_path
 from rcdt_utilities.test_utils import (
@@ -42,7 +38,7 @@
     Returns:
         LaunchDescription: The launch description for the panther robot.
     """
-    Platform.world = "walls.sdf"
+    EnvironmentConfiguration.world = "walls.sdf"
     vehicle = Vehicle(
         platform="panther",
         position=[4.0, 0, 0.2],
