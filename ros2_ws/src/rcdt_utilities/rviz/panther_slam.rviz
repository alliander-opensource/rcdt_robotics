--- conflicted
+++ resolved
@@ -146,8 +146,6 @@
           Show Axes: false
           Show Trail: false
           Value: true
-<<<<<<< HEAD
-=======
       Mass Properties:
         Inertia: false
         Mass: false
@@ -184,7 +182,6 @@
           Show Axes: false
           Show Trail: false
           Value: true
->>>>>>> 8405f257
       Mass Properties:
         Inertia: false
         Mass: false
