--- conflicted
+++ resolved
@@ -5,23 +5,5 @@
 # SPDX-License-Identifier: Apache-2.0
 
 set -e
-<<<<<<< HEAD
-
-sudo apt update
-sudo apt install -y \
-    flake8 \
-    ros-humble-navigation2 \
-    ros-humble-nav2-bringup \
-    ros-humble-slam-toolbox 
-
-pip install uv 
-
-echo "export PYTHONPATH=\"/home/rcdt/rcdt_robotics/.venv/lib/python3.12/site-packages:$PYTHONPATH"" \
-  >> /home/$UNAME/.bashrc
-
-echo "export PATH=\"/home/$UNAME/rcdt_robotics/.venv/bin:$PATH"" \
-  >> /home/$UNAME/.bashrc
-=======
 source /home/$UNAME/.bashrc
 apt update
->>>>>>> 0ccb8aa6
