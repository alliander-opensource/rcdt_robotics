--- conflicted
+++ resolved
@@ -31,10 +31,7 @@
     ros-$ROS_DISTRO-ros2-controllers \
     ros-$ROS_DISTRO-rqt-tf-tree \
     ros-$ROS_DISTRO-slam-toolbox \
-<<<<<<< HEAD
-=======
     ros-$ROS_DISTRO-pointcloud-to-laserscan
->>>>>>> b3258016
 
 pip install uv --break-system-packages
 
