# SPDX-FileCopyrightText: Alliander N. V.
#
# SPDX-License-Identifier: Apache-2.0

########################################################
### Dependencies required for our developed packages ###
########################################################

# rcdt_detection
RUN python3 -m pip install pyrealsense2
RUN python3 -m pip install ultralytics
RUN python3 -m pip install "numpy>=1.23.0,<2.0"
# specifying currently newest version of transforms3d to avoid conflict with imported numpy.float in older version.
RUN python3 -m pip install "transforms3d>=0.4.2"
RUN apt update && apt install -y ros-humble-realsense2-camera
RUN apt update && apt install -y ros-humble-realsense2-description

<<<<<<< HEAD
=======
# rcdt_utilities
RUN apt update && apt install -y ros-humble-rviz-visual-tools

>>>>>>> cc528ac8
# Rosboard (https://github.com/dheera/rosboard):
RUN python3 -m pip install tornado
RUN python3 -m pip install simplejpeg 
RUN mkdir -p /home/$UNAME/rosboard_ws/src
WORKDIR /home/$UNAME/rosboard_ws
RUN git clone https://github.com/dheera/rosboard.git src/rosboard
RUN . /opt/ros/humble/setup.sh && colcon build
RUN echo "source /home/$UNAME/rosboard_ws/install/setup.bash" >> /home/$UNAME/.bashrc

# PyFlow (https://github.com/alliander-opensource/PyFlow):
RUN pip install git+https://github.com/alliander-opensource/PyFlow.git@master
RUN apt update && apt install -y libxcb-cursor-dev
RUN pip install inflection
RUN pip install distinctipy
ENV QT_API=pyside6

# Bio_ik (https://github.com/PickNikRobotics/bio_ik):
RUN mkdir -p /home/$UNAME/bio_ik_ws/src
WORKDIR /home/$UNAME/bio_ik_ws/src
RUN git clone https://github.com/PickNikRobotics/bio_ik.git -b ros2
WORKDIR /home/$UNAME/bio_ik_ws/
RUN . /opt/ros/humble/setup.sh && . /home/$UNAME/moveit_ws/install/setup.sh && colcon build
RUN echo "source /home/$UNAME/bio_ik_ws/install/setup.bash" >> /home/$UNAME/.bashrc

# Sphinx:
RUN pip install sphinx
RUN pip install sphinx-autobuild
RUN pip install myst-parser
RUN pip install sphinx_copybutton
RUN pip install sphinx_rtd_theme
RUN pip install sphinxcontrib-video

# moveit_visual_tools
RUN mkdir -p /home/$UNAME/moveit_visual_tools/src
WORKDIR /home/$UNAME/moveit_visual_tools/src
RUN git clone -b ros2 https://github.com/ros-planning/moveit_visual_tools
RUN vcs import < moveit_visual_tools/moveit_visual_tools.repos
WORKDIR /home/$UNAME/moveit_visual_tools
RUN . /opt/ros/humble/setup.sh && . /home/$UNAME/moveit_ws/install/setup.sh && \ 
    colcon build --event-handlers desktop_notification- status- --cmake-args -DCMAKE_BUILD_TYPE=Release
RUN echo "source /home/$UNAME/moveit_visual_tools/install/setup.bash" >> /home/$UNAME/.bashrc

# General python packages:
RUN pip install mashumaro<|MERGE_RESOLUTION|>--- conflicted
+++ resolved
@@ -15,12 +15,6 @@
 RUN apt update && apt install -y ros-humble-realsense2-camera
 RUN apt update && apt install -y ros-humble-realsense2-description
 
-<<<<<<< HEAD
-=======
-# rcdt_utilities
-RUN apt update && apt install -y ros-humble-rviz-visual-tools
-
->>>>>>> cc528ac8
 # Rosboard (https://github.com/dheera/rosboard):
 RUN python3 -m pip install tornado
 RUN python3 -m pip install simplejpeg 
