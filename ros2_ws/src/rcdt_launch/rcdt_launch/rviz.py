# SPDX-FileCopyrightText: Alliander N. V.
#
# SPDX-License-Identifier: Apache-2.0

import yaml
from rcdt_utilities.ros_utils import get_file_path, get_yaml


class Rviz:
    """A class to dynammically manage the RViz configuration.

    Attributes:
        yaml (dict): The default RViz configuration.
        displays (list): The list of displays in the RViz configuration.
        load_motion_planning_plugin (bool): Whether to load the motion planning plugin.
        load_planning_scene (bool): Whether to load the planning scene display.
        load_robot_state (bool): Whether to load the robot state display.
        load_trajectory (bool): Whether to load the trajectory display.
        load_point_cloud (bool): Whether to load point cloud displays.
        moveit_namespaces (list[str]): A list of the namespaces where MoveIt is launched.
    """

    yaml: dict = get_yaml(get_file_path("rcdt_utilities", ["rviz"], "default.rviz"))
    displays: list = yaml["Visualization Manager"]["Displays"]
    load_motion_planning_plugin: bool = False
    load_planning_scene: bool = False
    load_robot_state: bool = False
    load_trajectory: bool = False
    load_point_cloud: bool = False
    moveit_namespaces: list[str] = []

    @staticmethod
    def set_fixed_frame(frame: str) -> None:
        """Set the fixed frame.

        Args:
            frame (str): The fixed frame to set.
        """
        Rviz.yaml["Visualization Manager"]["Global Options"]["Fixed Frame"] = frame

    @staticmethod
    def set_grid_height(height: float) -> None:
        """Set the grid height.

        Args:
            height (float): The grid height to set.
        """
        Rviz.displays[0]["Offset"]["Z"] = height

    @staticmethod
<<<<<<< HEAD
    def set_grid_size(size: int) -> None:
        """Set the grid size.

        Args:
            size (int): The grid size to set in meters.
        """
        Rviz.displays[0]["Plane Cell Count"] = size

    @staticmethod
    def set_grid_frame(frame: str) -> None:
        """Set the grid frame.

        Args:
            frame (str): The grid frame to set.
        """
        Rviz.displays[0]["Reference Frame"] = frame

    @staticmethod
    def add_robot_model(namespace: str) -> None:
=======
    def add_platform_model(namespace: str) -> None:
>>>>>>> ffa4b6f5
        """Add a robot model to the RViz configuration.

        Args:
            namespace (str): The namespace of the robot.
        """
        Rviz.displays.append(
            {
                "Enabled": True,
                "Class": "rviz_default_plugins/RobotModel",
                "Description Topic": {"Value": f"/{namespace}/robot_description"},
                "TF Prefix": namespace,
                "Name": namespace,
            }
        )

    @staticmethod
    def add_image(topic: str) -> None:
        """Add an image to the RViz configuration.

        Args:
            topic (str): The topic of the image.
        """
        Rviz.displays.append(
            {
                "Enabled": True,
                "Class": "rviz_default_plugins/Image",
                "Topic": {"Value": topic},
                "Name": topic,
            }
        )

    @staticmethod
    def add_depth_cloud(color_topic: str, depth_topic: str) -> None:
        """Add a depth cloud to the RViz configuration.

        Args:
            color_topic (str): The topic of the color image.
            depth_topic (str): The topic of the depth image.
        """
        Rviz.displays.append(
            {
                "Enabled": True,
                "Class": "rviz_default_plugins/DepthCloud",
                "Color Image Topic": color_topic,
                "Depth Map Topic": depth_topic,
                "Name": depth_topic,
            }
        )

    @staticmethod
    def add_point_cloud(namespace: str) -> None:
        """Add a point cloud to the RViz configuration.

        Args:
            namespace (str): The namespace of the robot.
        """
        if not Rviz.load_point_cloud:
            return

        Rviz.displays.append(
            {
                "Enabled": True,
                "Class": "rviz_default_plugins/PointCloud2",
                "Topic": {"Value": f"/{namespace}/scan/points"},
                "Name": namespace,
            }
        )

    @staticmethod
    def add_laser_scan(namespace: str) -> None:
        """Add a laser scan to the RViz configuration.

        Args:
            namespace (str): The namespace of the robot.
        """
        Rviz.displays.append(
            {
                "Enabled": True,
                "Class": "rviz_default_plugins/LaserScan",
                "Topic": {
                    "Value": f"/{namespace}/scan",
                    "Reliability Policy": "Best Effort",
                },
                "Name": namespace,
                "Color Transformer": "FlatColor",
                "Color": "255; 0; 0",
                "Size (m)": 0.02,
            }
        )

    @staticmethod
    def add_motion_planning_plugin(namespace: str) -> None:
        """Add the motion planning plugin to the RViz configuration.

        Args:
            namespace (str): The namespace of the robot.
        """
        if not Rviz.load_motion_planning_plugin:
            return
        Rviz.displays.append(
            {
                "Enabled": True,
                "Class": "moveit_rviz_plugin/MotionPlanning",
                "Move Group Namespace": namespace,
                "Robot Description": f"{namespace}_robot_description",
                "Name": f"{namespace}_motion_planning",
                "Planning Scene Topic": f"/{namespace}/monitored_planning_scene",
            }
        )

    @staticmethod
    def add_planning_scene(namespace: str) -> None:
        """Add the planning scene display to the RViz configuration.

        Args:
            namespace (str): The namespace of the robot.
        """
        if not Rviz.load_planning_scene:
            return
        Rviz.displays.append(
            {
                "Enabled": True,
                "Class": "moveit_rviz_plugin/PlanningScene",
                "Move Group Namespace": namespace,
                "Robot Description": f"{namespace}_robot_description",
                "Name": f"{namespace}_planning_scene",
                "Planning Scene Topic": f"/{namespace}/monitored_planning_scene",
                "Scene Robot": {"Show Robot Visual": False},
            }
        )

    @staticmethod
    def add_robot_state(namespace: str) -> None:
        """Add the robot state display to the RViz configuration.

        Args:
            namespace (str): The namespace of the robot.
        """
        if not Rviz.load_robot_state:
            return
        Rviz.displays.append(
            {
                "Enabled": True,
                "Class": "moveit_rviz_plugin/RobotState",
                "Robot Description": f"{namespace}_robot_description",
                "Robot State Topic": f"/{namespace}/display_robot_state",
                "Name": f"{namespace}_robot_state",
                "TF Prefix": namespace,
            }
        )

    @staticmethod
    def add_trajectory(namespace: str) -> None:
        """Add the trajectory display to the RViz configuration.

        Args:
            namespace (str): The namespace of the robot.
        """
        if not Rviz.load_trajectory:
            return
        Rviz.displays.append(
            {
                "Enabled": True,
                "Class": "moveit_rviz_plugin/Trajectory",
                "Robot Description": f"{namespace}_robot_description",
                "Name": f"{namespace}_trajectory",
                "Trajectory Topic": f"/{namespace}/display_planned_path_custom",
                "State Display Time": "0.5s",
            }
        )

    @staticmethod
    def add_map(topic: str) -> None:
        """Add a map to the RViz configuration.

        Args:
            topic (str): The topic of the map.
        """
        color_scheme = "costmap" if "costmap" in topic else "map"
        Rviz.displays.append(
            {
                "Enabled": True,
                "Class": "rviz_default_plugins/Map",
                "Name": topic,
                "Topic": {"Value": topic},
                "Color Scheme": color_scheme,
            }
        )

    @staticmethod
    def add_path(topic: str) -> None:
        """Add a path to the RViz configuration.

        Args:
            topic (str): The topic of the path.
        """
        Rviz.displays.append(
            {
                "Enabled": True,
                "Class": "rviz_default_plugins/Path",
                "Name": topic,
                "Topic": {"Value": topic},
            }
        )

    @staticmethod
    def add_polygon(topic: str) -> None:
        """Add a polygon to the RViz configuration.

        Args:
            topic (str): The topic of the polygon.
        """
        Rviz.displays.append(
            {
                "Enabled": True,
                "Class": "rviz_default_plugins/Polygon",
                "Name": topic,
                "Topic": {"Value": topic},
                "Color": "25; 255; 0",
            }
        )

    @staticmethod
    def add_markers(topic: str = "/rviz_markers") -> None:
        """Add a MarkerArray display (e.g., for MoveItVisualTools).

        Args:
            topic (str): The topic of the MarkerArray.
        """
        Rviz.displays.append(
            {
                "Enabled": True,
                "Class": "rviz_default_plugins/MarkerArray",
                "Name": topic,
                "Topic": {"Value": topic},
            }
        )

    @staticmethod
    def add_satellite(topic: str) -> None:
        """Add a satellite display.

        Args:
            topic (str): The topic of the gps data.
        """
        Rviz.displays.append(
            {
                "Enabled": True,
                "Class": "rviz_satellite/AerialMap",
                "Name": topic,
                "Object URI": "https://tile.openstreetmap.org/{z}/{x}/{y}.png",
                "Topic": {
                    "Value": topic,
                },
                "Value": True,
                "Zoom": 19,
            }
        )

    @staticmethod
    def create_rviz_file() -> None:
        """Create the RViz configuration file."""
        with open("/tmp/rviz.rviz", "w", encoding="utf-8") as outfile:
            yaml.dump(Rviz.yaml, outfile, default_flow_style=False)<|MERGE_RESOLUTION|>--- conflicted
+++ resolved
@@ -48,7 +48,6 @@
         Rviz.displays[0]["Offset"]["Z"] = height
 
     @staticmethod
-<<<<<<< HEAD
     def set_grid_size(size: int) -> None:
         """Set the grid size.
 
@@ -67,10 +66,7 @@
         Rviz.displays[0]["Reference Frame"] = frame
 
     @staticmethod
-    def add_robot_model(namespace: str) -> None:
-=======
     def add_platform_model(namespace: str) -> None:
->>>>>>> ffa4b6f5
         """Add a robot model to the RViz configuration.
 
         Args:
