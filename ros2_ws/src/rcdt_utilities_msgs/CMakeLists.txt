--- conflicted
+++ resolved
@@ -14,22 +14,13 @@
 find_package(moveit_msgs REQUIRED)
 
 rosidl_generate_interfaces(${PROJECT_NAME}
-<<<<<<< HEAD
-  "srv/AddMarker.srv"
-  "srv/AddObject.srv"
-  "srv/ExpressPoseInOtherFrame.srv"
-  "srv/MoveHandToPose.srv"
-  "srv/MoveToConfiguration.srv"
-  "srv/TransformPose.srv"
-=======
   srv/AddMarker.srv
   srv/AddObject.srv
   srv/ExpressPoseInOtherFrame.srv
   srv/IsBetween.srv
+  srv/MoveHandToPose.srv
   srv/MoveToConfiguration.srv
-  srv/MoveToPose.srv
   srv/TransformPose.srv
->>>>>>> 57a57514
   DEPENDENCIES std_msgs geometry_msgs moveit_msgs
 )
 
