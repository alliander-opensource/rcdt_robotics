--- conflicted
+++ resolved
@@ -46,11 +46,7 @@
       Offset:
         X: 0
         Y: 0
-<<<<<<< HEAD
-        Z: -0.18000000715255737
-=======
         Z: -0.2
->>>>>>> 9fc18b81
       Plane: XY
       Plane Cell Count: 10
       Reference Frame: <Fixed Frame>
