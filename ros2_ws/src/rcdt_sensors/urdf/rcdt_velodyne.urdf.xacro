<?xml version='1.0' encoding='utf-8'?>
<!--
SPDX-FileCopyrightText: Alliander N. V.

SPDX-License-Identifier: Apache-2.0
-->

<!-- 
Based on:
1.https://bitbucket.org/DataspeedInc/velodyne_simulator/src/master/velodyne_description/urdf/VLP-16.urdf.xacro
2.https://github.com/husarion/husarion_components_description/blob/ros2/urdf/velodyne_puck.urdf.xacro
-->

<robot xmlns:xacro="http://www.ros.org/wiki/xacro" name="VLP-16">
  <xacro:property name="M_PI" value="3.1415926535897931" />
  <xacro:macro name="VLP-16"
    params="
    *origin 
    namespace
<<<<<<< HEAD
=======
    name:=velodyne
>>>>>>> 8405f257
    update_rate:=10 
    lasers:=16 
    samples:=1875 
    min_range:=0.6
    max_range:=130.0
    min_angle:=-${M_PI} 
    max_angle:=${M_PI}
    ">

    <link name="base_link">
      <inertial>
        <mass value="0.83" />
        <origin xyz="0 0 0.03585" />
        <inertia ixx="${(0.83 * (3.0*0.0516*0.0516 + 0.0717*0.0717)) / 12.0}" ixy="0" ixz="0"
          iyy="${(0.83 * (3.0*0.0516*0.0516 + 0.0717*0.0717)) / 12.0}" iyz="0"
          izz="${0.5 * 0.83 * (0.0516*0.0516)}" />
      </inertial>
      <visual>
        <geometry>
          <mesh filename="package://velodyne_description/meshes/VLP16_base_1.dae" />
        </geometry>
      </visual>
      <visual>
        <geometry>
          <mesh filename="package://velodyne_description/meshes/VLP16_base_2.dae" />
        </geometry>
      </visual>
      <collision>
        <origin rpy="0 0 0" xyz="0 0 0.03585" />
        <geometry>
          <cylinder radius="0.0516" length="0.0717" />
        </geometry>
      </collision>
    </link>

    <joint name="base_scan_joint" type="fixed">
      <origin xyz="0 0 0.0377" rpy="0 0 0" />
      <parent link="base_link" />
<<<<<<< HEAD
      <child link="lidar" />
    </joint>

    <link name="lidar">
=======
      <child link="${name}" />
    </joint>

    <link name="${name}">
>>>>>>> 8405f257
      <inertial>
        <mass value="0.01" />
        <origin xyz="0 0 0" />
        <inertia ixx="1e-7" ixy="0" ixz="0" iyy="1e-7" iyz="0" izz="1e-7" />
      </inertial>
      <visual>
        <origin xyz="0 0 -0.0377" />
        <geometry>
          <mesh filename="package://velodyne_description/meshes/VLP16_scan.dae" />
        </geometry>
      </visual>
    </link>

<<<<<<< HEAD
    <gazebo reference="lidar">
=======
    <gazebo reference="${name}">
>>>>>>> 8405f257
      <sensor type="gpu_lidar" name="${namespace}">
        <always_on>true</always_on>
        <update_rate>${update_rate}</update_rate>

        <topic>${namespace}/scan</topic>
        <visualize>false</visualize>

<<<<<<< HEAD
        <gz_frame_id>${namespace}/lidar</gz_frame_id>
        <frame_id>${namespace}/lidar</frame_id>
=======
        <gz_frame_id>${namespace}/${name}</gz_frame_id>
        <frame_id>${namespace}/${name}</frame_id>
>>>>>>> 8405f257

        <ray>
          <scan>
            <horizontal>
              <samples>${samples}</samples>
              <resolution>1</resolution>
              <min_angle>${min_angle}</min_angle>
              <max_angle>${max_angle}</max_angle>
            </horizontal>
            <vertical>
              <samples>${lasers}</samples>
              <resolution>1</resolution>
              <min_angle>-${15.0*M_PI/180.0}</min_angle>
              <max_angle> ${15.0*M_PI/180.0}</max_angle>
            </vertical>
          </scan>
          <range>
            <min>${min_range}</min>
            <max>${max_range}</max>
            <resolution>0.001</resolution>
          </range>
          <noise>
            <type>gaussian</type>
            <mean>0.0</mean>
            <stddev>0.0</stddev>
          </noise>
        </ray>
      </sensor>
    </gazebo>

  </xacro:macro>

  <xacro:VLP-16 namespace="velodyne">
    <origin xyz="0 0 0" rpy="0 0 0" />
  </xacro:VLP-16>
</robot><|MERGE_RESOLUTION|>--- conflicted
+++ resolved
@@ -17,10 +17,7 @@
     params="
     *origin 
     namespace
-<<<<<<< HEAD
-=======
     name:=velodyne
->>>>>>> 8405f257
     update_rate:=10 
     lasers:=16 
     samples:=1875 
@@ -59,17 +56,10 @@
     <joint name="base_scan_joint" type="fixed">
       <origin xyz="0 0 0.0377" rpy="0 0 0" />
       <parent link="base_link" />
-<<<<<<< HEAD
-      <child link="lidar" />
-    </joint>
-
-    <link name="lidar">
-=======
       <child link="${name}" />
     </joint>
 
     <link name="${name}">
->>>>>>> 8405f257
       <inertial>
         <mass value="0.01" />
         <origin xyz="0 0 0" />
@@ -83,11 +73,7 @@
       </visual>
     </link>
 
-<<<<<<< HEAD
-    <gazebo reference="lidar">
-=======
     <gazebo reference="${name}">
->>>>>>> 8405f257
       <sensor type="gpu_lidar" name="${namespace}">
         <always_on>true</always_on>
         <update_rate>${update_rate}</update_rate>
@@ -95,13 +81,8 @@
         <topic>${namespace}/scan</topic>
         <visualize>false</visualize>
 
-<<<<<<< HEAD
-        <gz_frame_id>${namespace}/lidar</gz_frame_id>
-        <frame_id>${namespace}/lidar</frame_id>
-=======
         <gz_frame_id>${namespace}/${name}</gz_frame_id>
         <frame_id>${namespace}/${name}</frame_id>
->>>>>>> 8405f257
 
         <ray>
           <scan>
