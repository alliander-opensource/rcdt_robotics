--- conflicted
+++ resolved
@@ -307,43 +307,6 @@
     raise ValueError(f"Controller '{controller_name}' not found")
 
 
-<<<<<<< HEAD
-def wait_until_active(
-    node: Node,
-    controller_name: str,
-    controller_manager_name: str,
-    timeout_sec: float = 90.0,
-    poll_interval: float = 0.5,
-) -> bool:
-    """Poll until a controller becomes 'active'.
-
-    Args:
-        node (Node): rclpy node used to call the service.
-        controller_name (str): Name of the controller to wait for.
-        timeout_sec (float): Timeout duration in seconds.
-        poll_interval (float): Interval between polls.
-        controller_manager_name (str): Controller manager service name.
-
-    Returns:
-        bool: True if the controller became active, False on timeout."""
-    end_time = time.time() + timeout_sec
-    while time.time() < end_time:
-        controllers = list_controllers(node, controller_manager_name)
-        try:
-            state = get_controller_state(controllers, controller_name)
-            if state == "active":
-                time.sleep(1)
-                return True
-        except ValueError:
-            pass
-
-        time.sleep(poll_interval)
-
-    return False
-
-
-=======
->>>>>>> 79b0600c
 def wait_until_reached_joint(
     namespace: str,
     joint: str,
