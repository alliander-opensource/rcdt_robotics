# SPDX-FileCopyrightText: Alliander N. V.
#
# SPDX-License-Identifier: Apache-2.0

from launch import LaunchContext, LaunchDescription
from launch.actions import OpaqueFunction
from launch_ros.actions import Node
from rcdt_utilities.launch_utils import SKIP, LaunchArgument
from rcdt_utilities.register import Register

robots_arg = LaunchArgument("robots", "")


def launch_setup(context: LaunchContext) -> list:
<<<<<<< HEAD
    """Setup the launch context for the joystick nodes.

    Args:
        context (LaunchContext): The launch context.

    Returns:
        list: A list of actions to be executed.
    """
    robots = robots_arg.value(context).split(" ")
=======
    robots = robots_arg.string_value(context).split(" ")
>>>>>>> 31df8911

    joy = Node(
        package="joy",
        executable="game_controller_node",
        parameters=[
            {"sticky_buttons": True},
        ],
    )

    joy_topic_manager = Node(
        package="rcdt_joystick",
        executable="joy_topic_manager.py",
    )

    joy_to_gripper_franka = Node(
        package="rcdt_joystick",
        executable="joy_to_gripper.py",
        parameters=[
            {"config_pkg": "rcdt_franka"},
        ],
        namespace="franka",
    )

    joy_to_twist_franka = Node(
        package="rcdt_joystick",
        executable="joy_to_twist.py",
        parameters=[
            {"sub_topic": "/franka/joy"},
            {"pub_topic": "/franka/servo_node/delta_twist_cmds"},
            {"config_pkg": "rcdt_franka"},
            {"pub_frame": "fr3_hand"},
        ],
        namespace="franka",
    )

    joy_to_twist_panther = Node(
        package="rcdt_joystick",
        executable="joy_to_twist.py",
        parameters=[
            {"sub_topic": "/panther/joy"},
            {"pub_topic": "/panther/cmd_vel"},
            {"config_pkg": "rcdt_panther"},
            {"stamped": False},
        ],
        namespace="panther",
    )

    return [
        Register.on_start(joy, context) if robots != [""] else SKIP,
        Register.on_start(joy_topic_manager, context) if robots != [""] else SKIP,
        Register.on_start(joy_to_gripper_franka, context)
        if "franka" in robots
        else SKIP,
        Register.on_start(joy_to_twist_franka, context) if "franka" in robots else SKIP,
        Register.on_start(joy_to_twist_panther, context)
        if "panther" in robots
        else SKIP,
    ]


def generate_launch_description() -> LaunchDescription:
    """Generate the launch description for the joystick nodes.

    Returns:
        LaunchDescription: The launch description containing the joystick nodes.
    """
    return LaunchDescription(
        [
            robots_arg.declaration,
            OpaqueFunction(function=launch_setup),
        ]
    )<|MERGE_RESOLUTION|>--- conflicted
+++ resolved
@@ -12,19 +12,15 @@
 
 
 def launch_setup(context: LaunchContext) -> list:
-<<<<<<< HEAD
-    """Setup the launch context for the joystick nodes.
+    """Setup the launch description for the joystick nodes.
 
     Args:
         context (LaunchContext): The launch context.
 
     Returns:
-        list: A list of actions to be executed.
+        list: A list of actions to be executed in the launch description.
     """
-    robots = robots_arg.value(context).split(" ")
-=======
     robots = robots_arg.string_value(context).split(" ")
->>>>>>> 31df8911
 
     joy = Node(
         package="joy",
