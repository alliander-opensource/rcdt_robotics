# SPDX-FileCopyrightText: Alliander N. V.
#
# SPDX-License-Identifier: Apache-2.0


import launch_pytest
import pytest
from launch import LaunchDescription
from rcdt_franka.test.utils import follow_joint_trajectory_goal
from rcdt_utilities.launch_utils import assert_for_message
from rcdt_utilities.register import Register, RegisteredLaunchDescription
from rcdt_utilities.test_utils import get_joint_position, wait_for_register
from rclpy.node import Node
from sensor_msgs.msg import JointState


@launch_pytest.fixture(scope="module")
def franka_core_launch(
    core_launch: RegisteredLaunchDescription,
    controllers_launch: RegisteredLaunchDescription,
) -> LaunchDescription:
    """Fixture to create launch file for the franka core and controllers.

    Args:
        core_launch (RegisteredLaunchDescription): The launch description for the core.
        controllers_launch (RegisteredLaunchDescription): The launch description for the controllers.

    Returns:
        LaunchDescription: The launch description for the franka core and controllers.
    """
    return Register.connect_context([core_launch, controllers_launch])


@pytest.mark.launch(fixture=franka_core_launch)
def test_wait_for_register(timeout: int) -> None:
    """Test that the robot is registered in the system to start the tests.

    Args:
        timeout (int): The timeout in seconds to wait for the robot to register.
    """
    wait_for_register(timeout=timeout)


@pytest.mark.launch(fixture=franka_core_launch)
def test_joint_states_published(timeout: int) -> None:
    """Test that joint states are published.

    Args:
        timeout (int): The timeout in seconds to wait for the joint states to be published.
    """
    assert_for_message(JointState, "franka/joint_states", timeout=timeout)


@pytest.mark.launch(fixture=franka_core_launch)
def test_follow_joint_trajectory_goal(
    test_node: Node, joint_movement_tolerance: float, timeout: int
) -> None:
<<<<<<< HEAD
    positions = [0.15, -0.39, 0.1, -2.06, 0.0, 1.68, 1.01]
=======
    """Test following a joint trajectory goal.

    Args:
        test_node (Node): The test node to use for the test.
        joint_movement_tolerance (float): The tolerance for joint movement.
        timeout (int): The timeout in seconds to wait for the joint trajectory goal to be followed.
    """
>>>>>>> bd9eaec6
    follow_joint_trajectory_goal(
        test_node,
        positions=positions,
        controller="franka/fr3_arm_controller",
        timeout=timeout,
    )
    for i in range(7):
        joint_value = get_joint_position(
            namespace="franka", joint=f"fr3_joint{i + 1}", timeout=timeout
        )
        assert joint_value == pytest.approx(
            positions[i], abs=joint_movement_tolerance
        ), f"The joint value is {joint_value}"<|MERGE_RESOLUTION|>--- conflicted
+++ resolved
@@ -55,9 +55,6 @@
 def test_follow_joint_trajectory_goal(
     test_node: Node, joint_movement_tolerance: float, timeout: int
 ) -> None:
-<<<<<<< HEAD
-    positions = [0.15, -0.39, 0.1, -2.06, 0.0, 1.68, 1.01]
-=======
     """Test following a joint trajectory goal.
 
     Args:
@@ -65,7 +62,8 @@
         joint_movement_tolerance (float): The tolerance for joint movement.
         timeout (int): The timeout in seconds to wait for the joint trajectory goal to be followed.
     """
->>>>>>> bd9eaec6
+    positions = [0.15, -0.39, 0.1, -2.06, 0.0, 1.68, 1.01]
+
     follow_joint_trajectory_goal(
         test_node,
         positions=positions,
