# SPDX-FileCopyrightText: Alliander N. V.
#
# SPDX-License-Identifier: Apache-2.0

<<<<<<< HEAD
from launch import LaunchContext, LaunchDescription
from launch.actions import OpaqueFunction, Shutdown
from launch_ros.actions import Node
from rcdt_utilities.launch_utils import get_file_path
from rcdt_utilities.register import Register

namespace = "franka"
ns = f"/{namespace}" if namespace else ""

franka_controllers = param_file = get_file_path(
    "rcdt_franka", ["config"], "controllers.yaml"
)


def launch_setup(context: LaunchContext) -> list:
    """Setup the launch description for the Franka robot.
=======
import os

from launch import LaunchContext, LaunchDescription
from launch.actions import OpaqueFunction, Shutdown
from launch_ros.actions import Node
from rcdt_utilities.launch_utils import SKIP, LaunchArgument, get_file_path
from rcdt_utilities.register import Register

enable_lock_unlock_arg = LaunchArgument("franka_lock_unlock", True, [True, False])


def launch_setup(context: LaunchContext) -> list:
    """Setup the launch description for the Franka robot controllers.
>>>>>>> 4622dcfa

    Args:
        context (LaunchContext): The launch context.

<<<<<<< HEAD
    Returns:
        list: A list of actions to be executed in the launch description.
    """
=======
    Raises:
        RuntimeError: If the required environment variables are not set.

    Returns:
        list: A list of actions to be executed in the launch description.
    """
    enable_lock_unlock = enable_lock_unlock_arg.bool_value(context)

    namespace = "franka"
    ns = f"/{namespace}" if namespace else ""

    hostname = os.getenv("FRANKA_HOSTNAME", "")
    username = os.getenv("FRANKA_USERNAME", "")
    password = os.getenv("FRANKA_PASSWORD", "")

    if not hostname or not username or not password:
        raise RuntimeError(
            """You must set FRANKA_HOSTNAME, FRANKA_USERNAME and FRANKA_PASSWORD
            in your environment if you want to enable the Franka Lock/Unlock
            node programmatically, otherwise set franka_lock_unlock:=False ."""
        )

    # only include the node if we actually have a hostname and password
    franka_lock_unlock = Node(
        name="franka_lock_unlock",
        package="franka_lock_unlock",
        executable="franka_lock_unlock.py",
        output="screen",
        arguments=[hostname, username, password, "-u", "-l", "-w", "-r", "-p", "-c"],
        respawn=True,
    )

    franka_controllers = get_file_path("rcdt_franka", ["config"], "controllers.yaml")

>>>>>>> 4622dcfa
    ros2_control_node = Node(
        package="controller_manager",
        executable="ros2_control_node",
        parameters=[
            franka_controllers,
            {"arm_id": "fr3"},
        ],
        remappings=[
            (f"{ns}/controller_manager/robot_description", f"{ns}/robot_description"),
            (f"{ns}/joint_states", f"{ns}/fr3_arm/joint_states"),
        ],
        namespace=namespace,
        on_exit=Shutdown(),
    )

    settings_setter = Node(
        package="rcdt_franka",
        executable="settings_setter.py",
    )

    joint_state_publisher = Node(
        package="joint_state_publisher",
        executable="joint_state_publisher",
        name="joint_state_publisher",
        parameters=[
            {
                "source_list": [
                    f"{ns}/fr3_arm/joint_states",
                    f"{ns}/fr3_gripper/joint_states",
                ],
                "rate": 30,
            }
        ],
        namespace=namespace,
    )

    return [
<<<<<<< HEAD
        settings_setter,
=======
        Register.on_log(franka_lock_unlock, "Keeping persistent connection...", context)
        if enable_lock_unlock
        else SKIP,
        Register.on_start(settings_setter, context),
>>>>>>> 4622dcfa
        Register.on_start(ros2_control_node, context),
        Register.on_start(joint_state_publisher, context),
    ]


def generate_launch_description() -> LaunchDescription:
    """Generate the launch description for the Franka robot controllers.

    Returns:
        LaunchDescription: The launch description containing the Franka controllers.
    """
    return LaunchDescription(
        [
<<<<<<< HEAD
=======
            enable_lock_unlock_arg.declaration,
>>>>>>> 4622dcfa
            OpaqueFunction(function=launch_setup),
        ]
    )<|MERGE_RESOLUTION|>--- conflicted
+++ resolved
@@ -2,24 +2,6 @@
 #
 # SPDX-License-Identifier: Apache-2.0
 
-<<<<<<< HEAD
-from launch import LaunchContext, LaunchDescription
-from launch.actions import OpaqueFunction, Shutdown
-from launch_ros.actions import Node
-from rcdt_utilities.launch_utils import get_file_path
-from rcdt_utilities.register import Register
-
-namespace = "franka"
-ns = f"/{namespace}" if namespace else ""
-
-franka_controllers = param_file = get_file_path(
-    "rcdt_franka", ["config"], "controllers.yaml"
-)
-
-
-def launch_setup(context: LaunchContext) -> list:
-    """Setup the launch description for the Franka robot.
-=======
 import os
 
 from launch import LaunchContext, LaunchDescription
@@ -28,21 +10,15 @@
 from rcdt_utilities.launch_utils import SKIP, LaunchArgument, get_file_path
 from rcdt_utilities.register import Register
 
-enable_lock_unlock_arg = LaunchArgument("franka_lock_unlock", True, [True, False])
+enable_lock_unlock_arg = LaunchArgument("franka_lock_unlock", False, [True, False])
 
 
 def launch_setup(context: LaunchContext) -> list:
     """Setup the launch description for the Franka robot controllers.
->>>>>>> 4622dcfa
 
     Args:
         context (LaunchContext): The launch context.
 
-<<<<<<< HEAD
-    Returns:
-        list: A list of actions to be executed in the launch description.
-    """
-=======
     Raises:
         RuntimeError: If the required environment variables are not set.
 
@@ -77,7 +53,6 @@
 
     franka_controllers = get_file_path("rcdt_franka", ["config"], "controllers.yaml")
 
->>>>>>> 4622dcfa
     ros2_control_node = Node(
         package="controller_manager",
         executable="ros2_control_node",
@@ -115,14 +90,10 @@
     )
 
     return [
-<<<<<<< HEAD
-        settings_setter,
-=======
         Register.on_log(franka_lock_unlock, "Keeping persistent connection...", context)
         if enable_lock_unlock
         else SKIP,
         Register.on_start(settings_setter, context),
->>>>>>> 4622dcfa
         Register.on_start(ros2_control_node, context),
         Register.on_start(joint_state_publisher, context),
     ]
@@ -136,10 +107,7 @@
     """
     return LaunchDescription(
         [
-<<<<<<< HEAD
-=======
             enable_lock_unlock_arg.declaration,
->>>>>>> 4622dcfa
             OpaqueFunction(function=launch_setup),
         ]
     )