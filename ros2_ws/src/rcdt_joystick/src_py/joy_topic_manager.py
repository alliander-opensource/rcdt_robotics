#!/usr/bin/env python3

# SPDX-FileCopyrightText: Alliander N. V.
#
# SPDX-License-Identifier: Apache-2.0

from dataclasses import dataclass

import mashumaro.codecs.yaml as yaml_codec
import rclpy
from rcdt_utilities.launch_utils import get_file_path, get_yaml, spin_node
from rclpy.node import Node, Publisher
from rclpy.qos import QoSDurabilityPolicy, QoSHistoryPolicy, QoSProfile
from sensor_msgs.msg import Joy
from std_msgs.msg import String

# Define the latched QoS profile
latched_qos = QoSProfile(
    depth=1,
    durability=QoSDurabilityPolicy.TRANSIENT_LOCAL,
    history=QoSHistoryPolicy.KEEP_LAST,
)


@dataclass
class Output:
    """Data class representing a joystick output configuration.

    Attributes:
        button (int): The index of the joystick button to monitor.
        topic (str | None): The topic to publish the Joy message to when the button state changes.
        moveit (bool): Whether this output is intended for MoveIt! integration.
        state (int): The current state of the button (pressed or not).
    """

    button: int
    topic: str | None = None
    moveit: bool = False
    state: int = 0

    def state_changed(self, state: bool) -> bool:
        """Check if the state of the button has changed.

        Args:
            state (bool): The current state of the button (pressed or not).

        Returns:
            bool: True if the state has changed, False otherwise.
        """
        if self.state == state:
            return False
        self.state = state
        return True


class JoyTopicManager(Node):
<<<<<<< HEAD
    """A ROS2 node that manages joystick topics based on button presses.

    This node subscribes to a joystick input topic and publishes Joy messages to specific topics
    based on the configuration defined in a YAML file. It allows dynamic topic switching
    based on joystick button states.

    Attributes:
        outputs (list[Output]): List of Output configurations loaded from the YAML file.
        pubs (dict[str, Publisher]): Dictionary mapping topic names to their corresponding publishers.
        topic (str | None): The currently active topic to which Joy messages are being published.
        state_pub (Publisher): Publisher for the current state of the active topic.
    """

    def __init__(self) -> bool:
        """Initialize the JoyTopicManager node."""
=======
    def __init__(self) -> None:
>>>>>>> 31df8911
        super().__init__("joy_topic_manager")
        self.declare_parameter("joy_topic", value="/joy")
        joy_input = self.get_parameter("joy_topic").get_parameter_value().string_value

        file = get_file_path("rcdt_joystick", ["config"], "joy_topics.yaml")
        yaml = get_yaml(file)

        self.outputs = [yaml_codec.decode(str(yaml[output]), Output) for output in yaml]
        self.pubs: dict[str, Publisher] = {}
        for output in self.outputs:
            if output.topic is not None:
                self.pubs[output.topic] = self.create_publisher(Joy, output.topic, 10)

        self.topic = None
        self.create_subscription(Joy, joy_input, self.handle_joy_message, 10)
        self.state_pub = self.create_publisher(
            String, "~/state", qos_profile=latched_qos
        )

    def handle_joy_message(self, msg: Joy) -> None:
        """Handle incoming Joy messages and apply output changes based on button states.

        Args:
            msg (Joy): The incoming Joy message containing button states.
        """
        self.apply_output_changes(msg)
        self.pass_joy_message(msg)

    def apply_output_changes(self, msg: Joy) -> None:
        """Apply changes to the output topics based on the current Joy message.

        Args:
            msg (Joy): The incoming Joy message containing button states.
        """
        for output in self.outputs:
            if output.button >= len(msg.buttons):
                self.get_logger().warn(
                    f"Button index {output.button} out of range in Joy message with {len(msg.buttons)} buttons."
                )
                continue
            state = msg.buttons[output.button]
            if output.state_changed(state):
                self.topic_changed(output.topic)

    def topic_changed(self, topic: str) -> bool:
        """Change the currently active topic and publish the new state.

        Args:
            topic (str): The new topic to which Joy messages should be published.

        Returns:
            bool: True if the topic was changed, False if it remains the same.
        """
        if self.topic == topic:
            return False
        self.topic = topic

        msg = String()
        msg.data = self.topic if self.topic is not None else ""
        self.state_pub.publish(msg)

        if self.topic is None:
            self.get_logger().info("Joy topic passing stopped.")
        else:
            self.get_logger().info(f"Joy topic is now passed to {self.topic}.")
        return True

    def pass_joy_message(self, msg: Joy) -> None:
        """Pass the Joy message to the currently active topic.

        Args:
            msg (Joy): The Joy message to be published.
        """
        if self.topic is None:
            return
        pub = self.pubs[self.topic]
        pub.publish(msg)


<<<<<<< HEAD
def main(args: str = None) -> None:
    """Main function to initialize the ROS2 node and spin it.

    Args:
        args (str, optional): Command line arguments. Defaults to None.
    """
=======
def main(args: list | None = None) -> None:
>>>>>>> 31df8911
    rclpy.init(args=args)
    node = JoyTopicManager()
    spin_node(node)


if __name__ == "__main__":
    main()<|MERGE_RESOLUTION|>--- conflicted
+++ resolved
@@ -54,7 +54,6 @@
 
 
 class JoyTopicManager(Node):
-<<<<<<< HEAD
     """A ROS2 node that manages joystick topics based on button presses.
 
     This node subscribes to a joystick input topic and publishes Joy messages to specific topics
@@ -70,9 +69,6 @@
 
     def __init__(self) -> bool:
         """Initialize the JoyTopicManager node."""
-=======
-    def __init__(self) -> None:
->>>>>>> 31df8911
         super().__init__("joy_topic_manager")
         self.declare_parameter("joy_topic", value="/joy")
         joy_input = self.get_parameter("joy_topic").get_parameter_value().string_value
@@ -152,16 +148,12 @@
         pub.publish(msg)
 
 
-<<<<<<< HEAD
-def main(args: str = None) -> None:
-    """Main function to initialize the ROS2 node and spin it.
+def main(args: list | None = None) -> None:
+    """Main function to initialize the JoyTopicManager node and start spinning it.
 
     Args:
-        args (str, optional): Command line arguments. Defaults to None.
+        args (list | None): Command line arguments, defaults to None.
     """
-=======
-def main(args: list | None = None) -> None:
->>>>>>> 31df8911
     rclpy.init(args=args)
     node = JoyTopicManager()
     spin_node(node)
