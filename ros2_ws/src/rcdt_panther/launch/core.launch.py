--- conflicted
+++ resolved
@@ -20,26 +20,20 @@
 use_velodyne_arg = LaunchArgument("velodyne", False, [True, False])
 
 
-<<<<<<< HEAD
-def launch_setup(context: LaunchContext) -> None:
+def launch_setup(context: LaunchContext) -> list:
     """Setup the launch description for the Panther core.
 
     Args:
         context (LaunchContext): The launch context.
+
+    Returns:
+        list: A list of actions to be executed in the launch description.
     """
-    use_sim = use_sim_arg.value(context)
-    child = child_arg.value(context)
-    load_gazebo_ui = load_gazebo_ui_arg.value(context)
-    world = str(world_arg.value(context))
-    use_velodyne = use_velodyne_arg.value(context)
-=======
-def launch_setup(context: LaunchContext) -> list:
     use_sim = use_sim_arg.bool_value(context)
     child = child_arg.string_value(context)
     load_gazebo_ui = load_gazebo_ui_arg.bool_value(context)
     world = world_arg.string_value(context)
     use_velodyne = use_velodyne_arg.bool_value(context)
->>>>>>> 31df8911
 
     namespace = "panther"
     frame_prefix = namespace + "/" if namespace else ""
