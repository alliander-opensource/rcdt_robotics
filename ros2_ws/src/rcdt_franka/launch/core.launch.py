# SPDX-FileCopyrightText: Alliander N. V.
#
# SPDX-License-Identifier: Apache-2.0

from launch import LaunchContext, LaunchDescription
from launch.actions import OpaqueFunction
from launch_ros.actions import Node, SetParameter
from rcdt_utilities.launch_utils import (
    SKIP,
    LaunchArgument,
    get_file_path,
    get_robot_description,
)
from rcdt_utilities.register import Register, RegisteredLaunchDescription

use_sim_arg = LaunchArgument("simulation", True, [True, False])
parent_arg = LaunchArgument("parent", "world", ["world", "panther"])
load_gazebo_ui_arg = LaunchArgument("load_gazebo_ui", False, [True, False])
world_arg = LaunchArgument("world", "empty_camera.sdf")
use_realsense_arg = LaunchArgument("realsense", False, [True, False])
enable_lock_unlock_arg = LaunchArgument("franka_lock_unlock", True, [True, False])


def launch_setup(context: LaunchContext) -> list:
    """Setup the launch description for the Franka core.

    Args:
        context (LaunchContext): The launch context.

    Returns:
        list: A list of actions to be executed in the launch description.
    """
    use_sim = use_sim_arg.bool_value(context)
    parent = parent_arg.string_value(context)
    load_gazebo_ui = load_gazebo_ui_arg.bool_value(context)
    world = str(world_arg.string_value(context))
    use_realsense = use_realsense_arg.bool_value(context)
    enable_lock_unlock = enable_lock_unlock_arg.bool_value(context)

    namespace = "franka"
    frame_prefix = namespace + "/" if namespace else ""
    is_mobile_manipulator = parent != "world"

    xacro_path = get_file_path("rcdt_franka", ["urdf"], "franka.urdf.xacro")
    xacro_arguments = {}
    xacro_arguments["simulation"] = "true" if use_sim else "false"
    xacro_arguments["namespace"] = namespace
    xacro_arguments["parent"] = "" if is_mobile_manipulator else parent
    xacro_arguments["load_realsense"] = "true" if use_realsense else "false"
    robot_description = get_robot_description(xacro_path, xacro_arguments)

    robot_state_publisher = Node(
        package="robot_state_publisher",
        executable="robot_state_publisher",
        namespace=namespace,
        parameters=[robot_description, {"frame_prefix": frame_prefix}],
    )

    if use_sim:
        robot = RegisteredLaunchDescription(
            get_file_path("rcdt_gazebo", ["launch"], "gazebo_robot.launch.py"),
            launch_arguments={
                "world": world,
                "robots": namespace,
                "realsense": str(use_realsense),
                "load_gazebo_ui": str(load_gazebo_ui),
            },
        )
    else:
        robot = RegisteredLaunchDescription(
            get_file_path("rcdt_franka", ["launch"], "robot.launch.py"),
            launch_arguments={
                "franka_lock_unlock": str(enable_lock_unlock),
            },
        )

    # Create a tf frame called 'base', required for the MotionPlanning plugin in Rviz:
    static_transform_publisher = Node(
        package="tf2_ros",
        executable="static_transform_publisher",
        arguments=[
            "--frame-id",
            frame_prefix + "fr3_link0",
            "--child-frame-id",
            "base",
        ],
    )

    return [
        SetParameter(name="use_sim_time", value=use_sim),
        Register.on_start(robot_state_publisher, context),
<<<<<<< HEAD
        Register.group(robot, context) if not is_mobile_manipulator else SKIP,
        Register.on_log(static_transform_publisher, "publishing transform", context),
=======
        Register.group(robot, context)
        if not is_mobile_manipulator or not use_sim
        else SKIP,
        Register.on_log(static_transform_publisher, "publishing transform", context)
        if not is_mobile_manipulator
        else SKIP,
>>>>>>> 27f6b28c
    ]


def generate_launch_description() -> LaunchDescription:
    """Generate the launch description for the Franka core.

    Returns:
        LaunchDescription: The launch description for the Franka core.
    """
    return LaunchDescription(
        [
            enable_lock_unlock_arg.declaration,
            use_sim_arg.declaration,
            parent_arg.declaration,
            load_gazebo_ui_arg.declaration,
            world_arg.declaration,
            use_realsense_arg.declaration,
            OpaqueFunction(function=launch_setup),
        ]
    )<|MERGE_RESOLUTION|>--- conflicted
+++ resolved
@@ -89,17 +89,10 @@
     return [
         SetParameter(name="use_sim_time", value=use_sim),
         Register.on_start(robot_state_publisher, context),
-<<<<<<< HEAD
-        Register.group(robot, context) if not is_mobile_manipulator else SKIP,
         Register.on_log(static_transform_publisher, "publishing transform", context),
-=======
         Register.group(robot, context)
         if not is_mobile_manipulator or not use_sim
         else SKIP,
-        Register.on_log(static_transform_publisher, "publishing transform", context)
-        if not is_mobile_manipulator
-        else SKIP,
->>>>>>> 27f6b28c
     ]
 
 
