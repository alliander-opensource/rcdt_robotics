--- conflicted
+++ resolved
@@ -27,11 +27,8 @@
         get_file_path("rcdt_panther", ["launch"], "panther.launch.py"),
         launch_arguments={
             "rviz": "False",
-<<<<<<< HEAD
             "world": "empty_camera.sdf",
-=======
             "simulation": request.config.getoption("simulation"),
->>>>>>> 187df0fe
         },
     )
     utils_launch = RegisteredLaunchDescription(
