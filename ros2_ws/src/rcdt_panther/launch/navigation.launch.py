# SPDX-FileCopyrightText: Alliander N. V.
#
# SPDX-License-Identifier: Apache-2.0

from launch import LaunchContext, LaunchDescription
from launch.actions import GroupAction, IncludeLaunchDescription, OpaqueFunction
from launch_ros.actions import SetRemap
from rcdt_utilities.launch_utils import LaunchArgument, get_file_path

use_sim_arg = LaunchArgument("simulation", True, [True, False])


<<<<<<< HEAD
def launch_setup(context: LaunchContext) -> None:
    """Setup the launch description for the navigation.

    Args:
        context (LaunchContext): The launch context.
    """
    use_sim = use_sim_arg.value(context)
=======
def launch_setup(context: LaunchContext) -> list:
    use_sim = use_sim_arg.bool_value(context)
>>>>>>> 31df8911

    navigation = IncludeLaunchDescription(
        get_file_path("nav2_bringup", ["launch"], "navigation_launch.py"),
        launch_arguments={
            "use_sim_time": str(use_sim),
            "params_file": get_file_path(
                "rcdt_panther", ["config"], "nav2_params.yaml"
            ),
        }.items(),
    )

    group = GroupAction([SetRemap(src="/cmd_vel", dst="/panther/cmd_vel"), navigation])

    return [group]


def generate_launch_description() -> LaunchDescription:
    """Generate the launch description for the navigation.

    Returns:
        LaunchDescription: The launch description for the navigation.
    """
    return LaunchDescription(
        [
            use_sim_arg.declaration,
            OpaqueFunction(function=launch_setup),
        ]
    )<|MERGE_RESOLUTION|>--- conflicted
+++ resolved
@@ -10,18 +10,16 @@
 use_sim_arg = LaunchArgument("simulation", True, [True, False])
 
 
-<<<<<<< HEAD
-def launch_setup(context: LaunchContext) -> None:
+def launch_setup(context: LaunchContext) -> list:
     """Setup the launch description for the navigation.
 
     Args:
         context (LaunchContext): The launch context.
+
+    Returns:
+        list: A list of actions to be executed in the launch description.
     """
-    use_sim = use_sim_arg.value(context)
-=======
-def launch_setup(context: LaunchContext) -> list:
     use_sim = use_sim_arg.bool_value(context)
->>>>>>> 31df8911
 
     navigation = IncludeLaunchDescription(
         get_file_path("nav2_bringup", ["launch"], "navigation_launch.py"),
