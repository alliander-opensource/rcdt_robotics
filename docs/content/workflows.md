<!--
SPDX-FileCopyrightText: Alliander N. V.

SPDX-License-Identifier: Apache-2.0
-->

# Workflows

We make use of different Github workflows to automatically validate the code in this repository.

## Linting

The Linting workflow contains the following checks:

- **ruff**:\
Lint all Python files according to the rules in `pyproject.toml`. See the full list of [Ruff rules](https://docs.astral.sh/ruff/rules/#error-e) for details.


-**pydoclint**\:
Checks the docstring of the .py files in the rosw_ws/src directory, using the rules specified in *pyproject.toml*. These checks might be implemented in Ruff in the [future](https://github.com/astral-sh/ruff/issues/12434), but for now we use pydoclint for the additional checks not available in Ruff.

- **clang-format**:\
Checks the format of the .cpp, .h and .hpp files in this repository.

- **reuse**:\
Checks all files in this repository on usage of copyright terms.

<<<<<<< HEAD
- **Ty**:\
Runs static type checks on our Python code using [Ty](https://github.com/astral-sh/ty).  
=======
### Local Development

You can run these checks locally before committing by using the [`pre-commit`](https://pre-commit.com/) framework:

1. Set it up in your working folder:

   ```bash
   pre-commit install
   ```

2. (Optional) Run all hooks manually on all files:

   ```bash
   pre-commit run --all-files
   ```

This will help you catch issues early and avoid failing commits in CI.
>>>>>>> e1b4a6bc

## Documentation

The Documentation workflow automatically builds HTML pages form the files in the docs folder of this repository using Sphinx. Next, the HTML pages are automatically pushed to the Github Pages of this repository.

## Docker and Workspace

The Docker and Workspace workflow is the most extensive workflow of this repository. This workflow can also be tested locally using [Act](https://github.com/nektos/act) with the command:

```bash
act --rm -W .github/workflows/linting.yml
```

The workflow contains the following steps:

- Check wether the workflow is executed on Github or locally.
- Define the git branch in use.
- Check wether files are changed in the *dockerfiles* directory compared to the main branch.
  - If changes are made, a new docker image gets build and pushed to the Docker Hub.
- The correct docker image gets pulled and used to build the ros-workspace and run the tests using Pytest.<|MERGE_RESOLUTION|>--- conflicted
+++ resolved
@@ -15,7 +15,6 @@
 - **ruff**:\
 Lint all Python files according to the rules in `pyproject.toml`. See the full list of [Ruff rules](https://docs.astral.sh/ruff/rules/#error-e) for details.
 
-
 -**pydoclint**\:
 Checks the docstring of the .py files in the rosw_ws/src directory, using the rules specified in *pyproject.toml*. These checks might be implemented in Ruff in the [future](https://github.com/astral-sh/ruff/issues/12434), but for now we use pydoclint for the additional checks not available in Ruff.
 
@@ -25,10 +24,9 @@
 - **reuse**:\
 Checks all files in this repository on usage of copyright terms.
 
-<<<<<<< HEAD
 - **Ty**:\
 Runs static type checks on our Python code using [Ty](https://github.com/astral-sh/ty).  
-=======
+
 ### Local Development
 
 You can run these checks locally before committing by using the [`pre-commit`](https://pre-commit.com/) framework:
@@ -46,7 +44,6 @@
    ```
 
 This will help you catch issues early and avoid failing commits in CI.
->>>>>>> e1b4a6bc
 
 ## Documentation
 
