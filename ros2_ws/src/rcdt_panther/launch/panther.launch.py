# SPDX-FileCopyrightText: Alliander N. V.
#
# SPDX-License-Identifier: Apache-2.0

from launch import LaunchContext, LaunchDescription
from launch.actions import IncludeLaunchDescription, OpaqueFunction
from launch_ros.actions import Node, SetParameter
from rcdt_utilities.launch_utils import (
    SKIP,
    LaunchArgument,
    get_file_path,
    start_actions_in_sequence,
)

use_sim_arg = LaunchArgument("simulation", True, [True, False])
load_gazebo_ui_arg = LaunchArgument("load_gazebo_ui", False, [True, False])
use_rviz_arg = LaunchArgument("rviz", True, [True, False])
world_arg = LaunchArgument("world", "walls.sdf")
use_collision_monitor_arg = LaunchArgument("collision_monitor", False, [True, False])
use_velodyne_arg = LaunchArgument("velodyne", False, [True, False])
use_slam_arg = LaunchArgument("slam", False, [True, False])
use_nav2_arg = LaunchArgument("nav2", False, [True, False])


def launch_setup(context: LaunchContext) -> None:
    use_sim = use_sim_arg.value(context)
    load_gazebo_ui = load_gazebo_ui_arg.value(context)
    use_rviz = use_rviz_arg.value(context)
    world = str(world_arg.value(context))
    use_collision_monitor = use_collision_monitor_arg.value(context)
    use_velodyne = use_velodyne_arg.value(context)
    use_slam = use_slam_arg.value(context)
    use_nav2 = use_nav2_arg.value(context)

    namespace = "panther"
    ns = f"/{namespace}" if namespace else ""

    if use_collision_monitor:
        use_velodyne = True

    if use_slam:
        use_velodyne = True

    if use_nav2:
        use_velodyne = True
        use_slam = True

    core = IncludeLaunchDescription(
        get_file_path("rcdt_panther", ["launch"], "core.launch.py"),
        launch_arguments={
            "simulation": str(use_sim),
            "load_gazebo_ui": str(load_gazebo_ui),
            "velodyne": str(use_velodyne),
            "world": world,
        }.items(),
    )

    controllers = IncludeLaunchDescription(
        get_file_path("rcdt_panther", ["launch"], "controllers.launch.py")
    )

    if use_nav2:
        rviz_display_config = "panther_nav2.rviz"
    elif use_collision_monitor:
        rviz_display_config = "panther_collision_monitor.rviz"
    elif use_slam:
        rviz_display_config = "panther_slam.rviz"
    elif use_velodyne:
        rviz_display_config = "panther_velodyne.rviz"
    else:
        rviz_display_config = "panther_general.rviz"
    rviz = IncludeLaunchDescription(
        get_file_path("rcdt_utilities", ["launch"], "rviz.launch.py"),
        launch_arguments={
            "rviz_frame": "map" if use_slam else f"{ns}/odom",
            "rviz_display_config": rviz_display_config,
        }.items(),
    )

    joy = Node(
        package="joy",
        executable="game_controller_node",
        parameters=[
            {"sticky_buttons": True},
        ],
    )

    joy_topic_manager = Node(
        package="rcdt_mobile_manipulator",
        executable="joy_topic_manager.py",
    )

    joy_to_twist_panther = Node(
        package="rcdt_utilities",
        executable="joy_to_twist.py",
        parameters=[
            {"sub_topic": f"{ns}/joy"},
            {"pub_topic": "/cmd_vel" if use_collision_monitor else f"{ns}/cmd_vel"},
            {"stamped": False},
            {"config_pkg": "rcdt_panther"},
        ],
    )

    joystick = LaunchDescription(
        [
            joy,
            joy_topic_manager,
            joy_to_twist_panther,
        ]
    )

    slam = IncludeLaunchDescription(
        get_file_path("slam_toolbox", ["launch"], "online_async_launch.py"),
        launch_arguments={
            "slam_params_file": get_file_path(
                "rcdt_panther", ["config"], "slam_params.yaml"
            ),
        }.items(),
    )

    wait_for_panther = Node(
        package="rcdt_utilities",
        executable="wait_for_topic.py",
<<<<<<< HEAD
        parameters=[{"topic": "/panther/joint_states"}, {"msg_type": "JointState"}],
=======
        parameters=[{"topic": f"{ns}/joint_states"}, {"msg_type": "JointState"}],
>>>>>>> f78b5f79
    )

    launch_description = LaunchDescription(
        [
            controllers,
            joystick,
            rviz if use_rviz else SKIP,
            slam if use_slam else SKIP,
        ]
    )

    return [
        SetParameter(name="use_sim_time", value=use_sim),
        core if use_sim else SKIP,
        start_actions_in_sequence([wait_for_panther, launch_description]),
    ]


def generate_launch_description() -> LaunchDescription:
    return LaunchDescription(
        [
            use_sim_arg.declaration,
            load_gazebo_ui_arg.declaration,
            use_rviz_arg.declaration,
            world_arg.declaration,
            use_collision_monitor_arg.declaration,
            use_velodyne_arg.declaration,
            use_slam_arg.declaration,
            use_nav2_arg.declaration,
            OpaqueFunction(function=launch_setup),
        ]
    )<|MERGE_RESOLUTION|>--- conflicted
+++ resolved
@@ -121,11 +121,7 @@
     wait_for_panther = Node(
         package="rcdt_utilities",
         executable="wait_for_topic.py",
-<<<<<<< HEAD
-        parameters=[{"topic": "/panther/joint_states"}, {"msg_type": "JointState"}],
-=======
         parameters=[{"topic": f"{ns}/joint_states"}, {"msg_type": "JointState"}],
->>>>>>> f78b5f79
     )
 
     launch_description = LaunchDescription(
