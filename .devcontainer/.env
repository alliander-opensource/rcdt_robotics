# SPDX-FileCopyrightText: Alliander N. V.
# 
# SPDX-License-Identifier: Apache-2.0

<<<<<<< HEAD

GZ_SIM_RESOURCE_PATH=/opt/ros/humble/share:/home/rcdt/franka_ws/src

# Define IGN_IP to use Gazebo with firewall enabled:
IGN_IP=127.0.0.1
=======
# Define GZ_IP to use Gazebo with firewall enabled:
GZ_IP=127.0.0.1

# Define GZ_SIM_RESOURCE_PATH to enable Gazebo to find resources:
GZ_SIM_RESOURCE_PATH="/opt/ros/jazzy/share:/home/rcdt/franka_ws/src"
>>>>>>> 5ac095e7

# Set QT_API to pyside6 for PyFlow to work:
QT_API=pyside6

# Cache the pre_commit:
PRE_COMMIT_HOME=/home/rcdt/rcdt_robotics/.cache/pre-commit

# Set the RMW implementation to Cyclone DDS for communication with the Panther:
RMW_IMPLEMENTATION=rmw_cyclonedds_cpp<|MERGE_RESOLUTION|>--- conflicted
+++ resolved
@@ -2,19 +2,11 @@
 # 
 # SPDX-License-Identifier: Apache-2.0
 
-<<<<<<< HEAD
-
-GZ_SIM_RESOURCE_PATH=/opt/ros/humble/share:/home/rcdt/franka_ws/src
-
-# Define IGN_IP to use Gazebo with firewall enabled:
-IGN_IP=127.0.0.1
-=======
 # Define GZ_IP to use Gazebo with firewall enabled:
 GZ_IP=127.0.0.1
 
 # Define GZ_SIM_RESOURCE_PATH to enable Gazebo to find resources:
 GZ_SIM_RESOURCE_PATH="/opt/ros/jazzy/share:/home/rcdt/franka_ws/src"
->>>>>>> 5ac095e7
 
 # Set QT_API to pyside6 for PyFlow to work:
 QT_API=pyside6
