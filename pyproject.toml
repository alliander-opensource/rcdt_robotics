# SPDX-FileCopyrightText: Alliander N. V.
#
# SPDX-License-Identifier: Apache-2.0

[tool.ruff.lint.isort]
split-on-trailing-comma = false

[tool.ruff.lint]
<<<<<<< HEAD
select = ["I", "F", "E", "W", "B", "N", "A", "C4", "PL", "Q000", "SIM", "ANN", "ARG", "ERA", "D", "DOC"]
ignore = ["E501", "ANN204","D100", "D104", "PLR0917","PLR0914"]
preview = true

[tool.ruff.lint.pydocstyle]
convention = "google"

[tool.pytest.ini_options]
timeout = 90
norecursedirs = ["install", "build", "log"]
=======
select = ["I", "F", "E", "W", "B", "N", "A", "C4", "PL", "Q000", "SIM", "ANN", "ARG", "ERA"]
ignore = ["E501", "ANN204", "ANN401"]

[tool.pytest.ini_options]
timeout = 90

[tool.ty.environment]
extra-paths = [
    "/opt/ros/humble/local/lib/python3.10/dist-packages/",
    "/opt/ros/humble/lib/python3.10/site-packages/",
    "/usr/local/lib/python3.10/dist-packages/",
    "/usr/lib/python3/dist-packages/",
    "/home/rcdt/moveit_ws/install/moveit_configs_utils/lib/python3.10/site-packages/",
    "/home/rcdt/franka_ws/install/franka_msgs/local/lib/python3.10/dist-packages/",
    "ros2_ws/install/rcdt_messages/local/lib/python3.10/dist-packages/",
    "ros2_ws/src/rcdt_franka/",
    "ros2_ws/src/rcdt_panther/",
    "ros2_ws/src/rcdt_utilities/",
    "ros2_ws/src/rcdt_gazebo/",
]
>>>>>>> 31df8911
<|MERGE_RESOLUTION|>--- conflicted
+++ resolved
@@ -6,7 +6,6 @@
 split-on-trailing-comma = false
 
 [tool.ruff.lint]
-<<<<<<< HEAD
 select = ["I", "F", "E", "W", "B", "N", "A", "C4", "PL", "Q000", "SIM", "ANN", "ARG", "ERA", "D", "DOC"]
 ignore = ["E501", "ANN204","D100", "D104", "PLR0917","PLR0914"]
 preview = true
@@ -17,12 +16,6 @@
 [tool.pytest.ini_options]
 timeout = 90
 norecursedirs = ["install", "build", "log"]
-=======
-select = ["I", "F", "E", "W", "B", "N", "A", "C4", "PL", "Q000", "SIM", "ANN", "ARG", "ERA"]
-ignore = ["E501", "ANN204", "ANN401"]
-
-[tool.pytest.ini_options]
-timeout = 90
 
 [tool.ty.environment]
 extra-paths = [
@@ -37,5 +30,4 @@
     "ros2_ws/src/rcdt_panther/",
     "ros2_ws/src/rcdt_utilities/",
     "ros2_ws/src/rcdt_gazebo/",
-]
->>>>>>> 31df8911
+]