# SPDX-FileCopyrightText: Alliander N. V.
#
# SPDX-License-Identifier: Apache-2.0

from launch import LaunchContext, LaunchDescription
from launch.actions import OpaqueFunction
from launch_ros.actions import SetParameter
from rcdt_utilities.launch_utils import SKIP, LaunchArgument, get_file_path
from rcdt_utilities.register import Register, RegisteredLaunchDescription

use_sim_arg = LaunchArgument("simulation", True, [True, False])
load_gazebo_ui_arg = LaunchArgument("load_gazebo_ui", False, [True, False])
use_rviz_arg = LaunchArgument("rviz", True, [True, False])
world_arg = LaunchArgument(
    "world", "table_with_1_brick.sdf", ["table_with_1_brick.sdf", "empty_camera.sdf"]
)
use_realsense_arg = LaunchArgument("realsense", False, [True, False])


<<<<<<< HEAD
def launch_setup(context: LaunchContext) -> None:
    """Setup the launch description for the Franka robot.

    Args:
        context (LaunchContext): The launch context.
    """
    use_sim = use_sim_arg.value(context)
    load_gazebo_ui = load_gazebo_ui_arg.value(context)
    use_rviz = use_rviz_arg.value(context)
    world = str(world_arg.value(context))
    use_realsense = use_realsense_arg.value(context)
=======
def launch_setup(context: LaunchContext) -> list:
    use_sim = use_sim_arg.bool_value(context)
    load_gazebo_ui = load_gazebo_ui_arg.bool_value(context)
    use_rviz = use_rviz_arg.bool_value(context)
    world = str(world_arg.string_value(context))
    use_realsense = use_realsense_arg.bool_value(context)
>>>>>>> 31df8911

    namespace = "franka"
    ns = f"/{namespace}" if namespace else ""

    core = RegisteredLaunchDescription(
        get_file_path("rcdt_franka", ["launch"], "core.launch.py"),
        launch_arguments={
            "simulation": str(use_sim),
            "load_gazebo_ui": str(load_gazebo_ui),
            "realsense": str(use_realsense),
            "world": world,
        },
    )

    controllers = RegisteredLaunchDescription(
        get_file_path("rcdt_franka", ["launch"], "controllers.launch.py")
    )

    display_config = "franka_general.rviz"
    rviz = RegisteredLaunchDescription(
        get_file_path("rcdt_utilities", ["launch"], "rviz.launch.py"),
        launch_arguments={
            "rviz_frame": f"{ns}/fr3_link0",
            "robot_name": "fr3",
            "moveit_package_name": "rcdt_franka_moveit_config",
            "rviz_display_config": display_config,
        },
    )

    moveit = RegisteredLaunchDescription(
        get_file_path("rcdt_moveit", ["launch"], "moveit.launch.py"),
        launch_arguments={
            "robot_name": "fr3",
            "moveit_package_name": "rcdt_franka_moveit_config",
            "servo_params_package": "rcdt_franka",
            "namespace": namespace,
        },
    )

    realsense = RegisteredLaunchDescription(
        get_file_path("rcdt_detection", ["launch"], "realsense.launch.py"),
        launch_arguments={"simulation": str(use_sim)},
    )

    joystick = RegisteredLaunchDescription(
        get_file_path("rcdt_joystick", ["launch"], "joystick.launch.py"),
        launch_arguments={"robots": "franka"},
    )

    gripper_services = RegisteredLaunchDescription(
        get_file_path("rcdt_franka", ["launch"], "gripper_services.launch.py")
    )

    utilities = RegisteredLaunchDescription(
        get_file_path("rcdt_utilities", ["launch"], "utils.launch.py")
    )

    return [
        SetParameter(name="use_sim_time", value=use_sim),
        Register.group(core, context),
        Register.group(controllers, context),
        Register.group(gripper_services, context),
        Register.group(moveit, context),
        Register.group(joystick, context),
        Register.group(utilities, context),
        Register.group(rviz, context) if use_rviz else SKIP,
        Register.group(realsense, context) if use_realsense else SKIP,
    ]


def generate_launch_description() -> LaunchDescription:
    """Generate the launch description for the Franka robot.

    Returns:
        LaunchDescription: The launch description for the Franka robot.
    """
    return LaunchDescription(
        [
            use_sim_arg.declaration,
            load_gazebo_ui_arg.declaration,
            use_rviz_arg.declaration,
            world_arg.declaration,
            use_realsense_arg.declaration,
            OpaqueFunction(function=launch_setup),
        ]
    )<|MERGE_RESOLUTION|>--- conflicted
+++ resolved
@@ -17,26 +17,17 @@
 use_realsense_arg = LaunchArgument("realsense", False, [True, False])
 
 
-<<<<<<< HEAD
-def launch_setup(context: LaunchContext) -> None:
+def launch_setup(context: LaunchContext) -> list:
     """Setup the launch description for the Franka robot.
 
     Args:
         context (LaunchContext): The launch context.
     """
-    use_sim = use_sim_arg.value(context)
-    load_gazebo_ui = load_gazebo_ui_arg.value(context)
-    use_rviz = use_rviz_arg.value(context)
-    world = str(world_arg.value(context))
-    use_realsense = use_realsense_arg.value(context)
-=======
-def launch_setup(context: LaunchContext) -> list:
     use_sim = use_sim_arg.bool_value(context)
     load_gazebo_ui = load_gazebo_ui_arg.bool_value(context)
     use_rviz = use_rviz_arg.bool_value(context)
     world = str(world_arg.string_value(context))
     use_realsense = use_realsense_arg.bool_value(context)
->>>>>>> 31df8911
 
     namespace = "franka"
     ns = f"/{namespace}" if namespace else ""
