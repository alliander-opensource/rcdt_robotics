--- conflicted
+++ resolved
@@ -33,12 +33,7 @@
 
     xacro_path = get_file_path("rcdt_franka", ["urdf"], "franka.urdf.xacro")
     xacro_arguments = {}
-<<<<<<< HEAD
-    xacro_arguments["robot_ip"] = "172.16.0.2"
-    xacro_arguments["gazebo"] = "true" if use_sim else "false"
-=======
     xacro_arguments["simulation"] = "true" if use_sim else "false"
->>>>>>> 2acac8ef
     xacro_arguments["namespace"] = namespace
     xacro_arguments["parent"] = base_link
     xacro_arguments["load_realsense"] = "true" if use_realsense else "false"
