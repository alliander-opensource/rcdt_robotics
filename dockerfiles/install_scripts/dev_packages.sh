#!/bin/bash -i

# SPDX-FileCopyrightText: Alliander N. V.
#
# SPDX-License-Identifier: Apache-2.0

set -e

<<<<<<< HEAD
pip install pre-commit

# Install pytest-timeout:
=======
# Packages without specific version:
>>>>>>> eb9c010a
pip install pytest-timeout
pip install ruff
pip install ty
pip install termcolor

# Specifying numpy range to work with ROS and Ultralytics:
pip install "numpy>=1.23.0,<2.0"

# Specifying currently newest version of transforms3d to avoid conflict with imported numpy.float in older version.
pip install "transforms3d>=0.4.2"

sudo apt update
sudo apt install -y \
    ros-humble-navigation2 \
    ros-humble-nav2-bringup \
    ros-humble-slam-toolbox <|MERGE_RESOLUTION|>--- conflicted
+++ resolved
@@ -6,13 +6,8 @@
 
 set -e
 
-<<<<<<< HEAD
+# Packages without specific version:
 pip install pre-commit
-
-# Install pytest-timeout:
-=======
-# Packages without specific version:
->>>>>>> eb9c010a
 pip install pytest-timeout
 pip install ruff
 pip install ty
