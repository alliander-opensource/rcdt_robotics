--- conflicted
+++ resolved
@@ -78,16 +78,12 @@
         return result.result.success
 
 
-<<<<<<< HEAD
-def main(args: str = None) -> None:
-    """Main function to initialize the CloseGripper node and start the executor.
+def main(args: list | None = None) -> None:
+    """Main function to initialize the ROS 2 node and start the executor.
 
     Args:
-        args (str, optional): Command line arguments. Defaults to None.
+        args (list | None): Command line arguments, defaults to None.
     """
-=======
-def main(args: list | None = None) -> None:
->>>>>>> 31df8911
     rclpy.init(args=args)
     executor = MultiThreadedExecutor()
     node = CloseGripper()
