# SPDX-FileCopyrightText: Alliander N. V.
#
# SPDX-License-Identifier: Apache-2.0

slam_toolbox:
  ros__parameters:
    # Plugin params
    solver_plugin: solver_plugins::CeresSolver
    ceres_linear_solver: SPARSE_NORMAL_CHOLESKY
    ceres_preconditioner: SCHUR_JACOBI
    ceres_trust_strategy: LEVENBERG_MARQUARDT
    ceres_dogleg_type: TRADITIONAL_DOGLEG
    ceres_loss_function: None

    # ROS Parameters
    odom_frame: panther/odom
    map_frame: map
<<<<<<< HEAD
    base_frame: panther/base_link
    scan_topic: velodyne/scan
=======
    base_frame: panther/base_footprint
    scan_topic: panther/velodyne/scan
>>>>>>> 4ce99cbb
    use_map_saver: true
    mode: mapping #localization

    # if you'd like to immediately start continuing a map at a given pose
    # or at the dock, but they are mutually exclusive, if pose is given
    # will use pose
    #map_file_name: test_steve
    # map_start_pose: [0.0, 0.0, 0.0]
    #map_start_at_dock: true

    debug_logging: false
    throttle_scans: 1
    transform_publish_period: 0.02 #if 0 never publishes odometry
    map_update_interval: 1.0
    resolution: 0.05
    min_laser_range: 1.0 #for rastering images
    max_laser_range: 20.0 #for rastering images
    minimum_time_interval: 0.5
    transform_timeout: 0.2
    tf_buffer_duration: 30.
    stack_size_to_use: 40000000 #// program needs a larger stack size to serialize large maps
    enable_interactive_mode: true

    # General Parameters
    use_scan_matching: true
    use_scan_barycenter: true
    minimum_travel_distance: 0.5
    minimum_travel_heading: 0.5
    scan_buffer_size: 10
    scan_buffer_maximum_scan_distance: 10.0
    link_match_minimum_response_fine: 0.1
    link_scan_maximum_distance: 1.5
    loop_search_maximum_distance: 3.0
    do_loop_closing: true
    loop_match_minimum_chain_size: 10
    loop_match_maximum_variance_coarse: 3.0
    loop_match_minimum_response_coarse: 0.35
    loop_match_minimum_response_fine: 0.45

    # Correlation Parameters - Correlation Parameters
    correlation_search_space_dimension: 0.5
    correlation_search_space_resolution: 0.01
    correlation_search_space_smear_deviation: 0.1

    # Correlation Parameters - Loop Closure Parameters
    loop_search_space_dimension: 8.0
    loop_search_space_resolution: 0.05
    loop_search_space_smear_deviation: 0.03

    # Scan Matcher Parameters
    distance_variance_penalty: 0.5
    angle_variance_penalty: 1.0

    fine_search_angle_offset: 0.00349
    coarse_search_angle_offset: 0.349
    coarse_angle_resolution: 0.0349
    minimum_angle_penalty: 0.9
    minimum_distance_penalty: 0.5
    use_response_expansion: true<|MERGE_RESOLUTION|>--- conflicted
+++ resolved
@@ -15,13 +15,8 @@
     # ROS Parameters
     odom_frame: panther/odom
     map_frame: map
-<<<<<<< HEAD
-    base_frame: panther/base_link
+    base_frame: panther/base_footprint
     scan_topic: velodyne/scan
-=======
-    base_frame: panther/base_footprint
-    scan_topic: panther/velodyne/scan
->>>>>>> 4ce99cbb
     use_map_saver: true
     mode: mapping #localization
 
