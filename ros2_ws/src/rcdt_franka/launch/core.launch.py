--- conflicted
+++ resolved
@@ -20,26 +20,20 @@
 use_realsense_arg = LaunchArgument("realsense", False, [True, False])
 
 
-<<<<<<< HEAD
-def launch_setup(context: LaunchContext) -> None:
+def launch_setup(context: LaunchContext) -> list:
     """Setup the launch description for the Franka core.
 
     Args:
         context (LaunchContext): The launch context.
+
+    Returns:
+        list: A list of actions to be executed in the launch description.
     """
-    use_sim = use_sim_arg.value(context)
-    parent = parent_arg.value(context)
-    load_gazebo_ui = load_gazebo_ui_arg.value(context)
-    world = str(world_arg.value(context))
-    use_realsense = use_realsense_arg.value(context)
-=======
-def launch_setup(context: LaunchContext) -> list:
     use_sim = use_sim_arg.bool_value(context)
     parent = parent_arg.string_value(context)
     load_gazebo_ui = load_gazebo_ui_arg.bool_value(context)
     world = str(world_arg.string_value(context))
     use_realsense = use_realsense_arg.bool_value(context)
->>>>>>> 31df8911
 
     namespace = "franka"
     frame_prefix = namespace + "/" if namespace else ""
