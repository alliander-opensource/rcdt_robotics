--- conflicted
+++ resolved
@@ -25,23 +25,7 @@
 endforeach()
 
 rosidl_generate_interfaces(${PROJECT_NAME}
-<<<<<<< HEAD
-  srv/ContourTo3D.srv
-  srv/DefineCentroid.srv
-  srv/FilterMasks.srv
-  srv/GetBoundingBox2D.srv
-  srv/GetLargestContour.srv
-  srv/GetMeanHue.srv
-  srv/GetRectangleFactor.srv
-  srv/GetRGBDFromTopic.srv
-  srv/PoseFromPixel.srv
-  srv/PublishImage.srv
-  srv/SegmentImage.srv
-  srv/SelectImageFromList.srv
-  srv/SplitRGBD.srv
-=======
   ${SRVS_STRIPPED}
->>>>>>> a960d4d0
   DEPENDENCIES geometry_msgs sensor_msgs vision_msgs realsense2_camera_msgs
 )
 
