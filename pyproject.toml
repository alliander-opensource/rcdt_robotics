--- conflicted
+++ resolved
@@ -13,26 +13,19 @@
     "click>=8.2.1",
     "distinctipy>=1.3.4",
     "empy==3.3.4",
-<<<<<<< HEAD
     "gdown>=5.2.0",
     "graspnetapi>=1.2.10",
-=======
     "flake8>=7.2.0",
     "flake8-pyproject>=1.2.3",
->>>>>>> 4ad25cf3
     "inflection>=0.5.1",
     "ipython>=8.37.0",
     "knn-pytorch",
     "lark>=1.2.2",
     "mashumaro>=3.16",
     "myst-parser>=4.0.1",
-<<<<<<< HEAD
     "numpy==1.23.4",
     "pointnet2",
-=======
-    "numpy<2.0",
     "opencv-python>=4.11.0.86",
->>>>>>> 4ad25cf3
     "pre-commit>=4.2.0",
     "pydoclint>=0.6.6",
     "pyrealsense2>=2.55.1.6486",
