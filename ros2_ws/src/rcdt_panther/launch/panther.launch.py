--- conflicted
+++ resolved
@@ -11,27 +11,14 @@
 use_sim_arg = LaunchArgument("simulation", True, [True, False])
 load_gazebo_ui_arg = LaunchArgument("load_gazebo_ui", False, [True, False])
 use_rviz_arg = LaunchArgument("rviz", True, [True, False])
-<<<<<<< HEAD
-=======
 world_arg = LaunchArgument("world", "walls.sdf")
 use_collision_monitor_arg = LaunchArgument("collision_monitor", False, [True, False])
->>>>>>> e1b4a6bc
 use_velodyne_arg = LaunchArgument("velodyne", False, [True, False])
 use_slam_arg = LaunchArgument("slam", False, [True, False])
 use_collision_monitor_arg = LaunchArgument("collision_monitor", False, [True, False])
 use_nav2_arg = LaunchArgument("nav2", False, [True, False])
 
 
-<<<<<<< HEAD
-def launch_setup(context: LaunchContext) -> None:
-    use_sim = use_sim_arg.value(context)
-    load_gazebo_ui = load_gazebo_ui_arg.value(context)
-    use_rviz = use_rviz_arg.value(context)
-    use_velodyne = use_velodyne_arg.value(context)
-    use_slam = use_slam_arg.value(context)
-    use_collision_monitor = use_collision_monitor_arg.value(context)
-    use_nav2 = use_nav2_arg.value(context)
-=======
 def launch_setup(context: LaunchContext) -> list:
     """Setup the launch description for the Panther robot.
 
@@ -52,7 +39,6 @@
 
     namespace = "panther"
     ns = f"/{namespace}" if namespace else ""
->>>>>>> e1b4a6bc
 
     if use_collision_monitor or use_nav2:
         use_slam = True
@@ -60,41 +46,18 @@
     if use_slam:
         use_velodyne = True
 
-<<<<<<< HEAD
-    xacro_path = get_file_path("rcdt_panther", ["urdf"], "panther.urdf.xacro")
-    components_path = get_file_path("rcdt_panther", ["config"], "components.yaml")
-    xacro_arguments = {"use_sim": "true", "components_config_path": components_path}
-    xacro_arguments["load_velodyne"] = "true" if use_velodyne else "false"
-    robot_description = get_robot_description(xacro_path, xacro_arguments)
-
-    robot_state_publisher = Node(
-        package="robot_state_publisher",
-        executable="robot_state_publisher",
-        namespace="panther",
-        parameters=[robot_description, {"frame_prefix": "panther/"}],
-    )
-
-    robot = IncludeLaunchDescription(
-        get_file_path("rcdt_utilities", ["launch"], "gazebo_robot.launch.py"),
-=======
     if use_nav2:
         use_velodyne = True
         use_slam = True
 
     core = RegisteredLaunchDescription(
         get_file_path("rcdt_panther", ["launch"], "core.launch.py"),
->>>>>>> e1b4a6bc
         launch_arguments={
             "simulation": str(use_sim),
             "load_gazebo_ui": str(load_gazebo_ui),
-<<<<<<< HEAD
-            "z": "0.2",
-        }.items(),
-=======
             "velodyne": str(use_velodyne),
             "world": world,
         },
->>>>>>> e1b4a6bc
     )
 
     controllers = RegisteredLaunchDescription(
@@ -154,11 +117,8 @@
             use_sim_arg.declaration,
             load_gazebo_ui_arg.declaration,
             use_rviz_arg.declaration,
-<<<<<<< HEAD
-=======
             world_arg.declaration,
             use_collision_monitor_arg.declaration,
->>>>>>> e1b4a6bc
             use_velodyne_arg.declaration,
             use_slam_arg.declaration,
             use_collision_monitor_arg.declaration,
