--- conflicted
+++ resolved
@@ -8,16 +8,15 @@
 from rcdt_utilities.register import Register
 
 
-<<<<<<< HEAD
-def launch_setup(context: LaunchContext) -> None:
+def launch_setup(context: LaunchContext) -> list:
     """Setup the launch description for the Panther controllers.
 
     Args:
         context (LaunchContext): The launch context.
+
+    Returns:
+        list: A list of actions to be executed in the launch description.
     """
-=======
-def launch_setup(context: LaunchContext) -> list:
->>>>>>> 31df8911
     namespace = "panther"
 
     joint_state_broadcaster_spawner = Node(
@@ -44,16 +43,12 @@
     ]
 
 
-<<<<<<< HEAD
-def generate_launch_description() -> None:
+def generate_launch_description() -> LaunchDescription:
     """Generate the launch description for the Panther controllers.
 
     Returns:
-        LaunchDescription: The launch description for the Panther controllers.
+        LaunchDescription: The launch description containing the Panther controllers.
     """
-=======
-def generate_launch_description() -> LaunchDescription:
->>>>>>> 31df8911
     return LaunchDescription(
         [
             OpaqueFunction(function=launch_setup),
