--- conflicted
+++ resolved
@@ -20,9 +20,5 @@
 .vscode-server
 
 build/
-<<<<<<< HEAD
 .cache
-=======
-.cache
-.venv
->>>>>>> 6ccc165a
+.venv