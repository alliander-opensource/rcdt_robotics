--- conflicted
+++ resolved
@@ -15,7 +15,6 @@
 
 
 class JoyToTwist(Node):
-<<<<<<< HEAD
     """A ROS2 node that converts joystick input to Twist messages.
 
     This node subscribes to joystick input and publishes Twist messages based on the joystick axes and buttons.
@@ -29,9 +28,6 @@
 
     def __init__(self) -> None:
         """Initialize the JoyToTwist node."""
-=======
-    def __init__(self) -> None:
->>>>>>> 31df8911
         super().__init__("joy_to_twist_node")
         self.declare_parameter("sub_topic", "/joy")
         self.declare_parameter("pub_topic", "")
@@ -109,16 +105,12 @@
             self.pub.publish(self.twist_msg)
 
 
-<<<<<<< HEAD
-def main(args: str = None) -> None:
+def main(args: list | None = None) -> None:
     """Main function to initialize the ROS2 node and spin it.
 
     Args:
-        args (str, optional): Command line arguments. Defaults to None.
+        args (list | None): Command line arguments, defaults to None.
     """
-=======
-def main(args: list | None = None) -> None:
->>>>>>> 31df8911
     rclpy.init(args=args)
     node = JoyToTwist()
     spin_node(node)
