--- conflicted
+++ resolved
@@ -8,16 +8,14 @@
 from rcdt_utilities.register import Register
 
 
-<<<<<<< HEAD
-def launch_setup(context: LaunchContext) -> None:
+def launch_setup(context: LaunchContext) -> list:
     """Launches the utilities launch file.
-=======
-def launch_setup(context: LaunchContext) -> list:
-    """Launches the utilities launch file."""
->>>>>>> 31df8911
 
     Args:
         context (LaunchContext): The launch context.
+
+    Returns:
+        list: A list of actions to be executed in the launch description.
     """
     manipulate_pose = Node(package="rcdt_utilities", executable="manipulate_pose.py")
 
