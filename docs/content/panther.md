<!--
SPDX-FileCopyrightText: Alliander N. V.

SPDX-License-Identifier: Apache-2.0
-->

# Panther

This page gives information about usage of the Husarion Panther.

## Physical robot

### Quick start

The physical robot can be started with the following steps:

- Enable the battery (switch at the front of the robot).
- Start the robot (press red power button).
- Wait until the [E_STOP animation](https://husarion.com/manuals/panther/software/ros2/robot-management/#led-animations) is played
- Release hardware stop (rotate red emergency button if it was pressed).
- Start the Logitech gamepad:
  - press Logitech button.
  - press *mode* button if mode light is on (should be off).
  - put the switch at the back on *D*.
- Remove the E_STOP by *Left Trigger + A* on the gamepad.
- You can drive by pressing *Left Button* and use the two joysticks.
- You can enable the E_STOP by pressing *B*.
- See [this](https://husarion.com/manuals/panther/software/ros2/robot-management/#gamepad) for more information about gamepad control.

The robot can be shut down as follows:

- Shut down the robot (hold red button next to battery switch till it starts blinking).
- Wait until all lights are off.
- Disable the battery (switch at the front of the robot)

### Configuration

When the Panther is started, two WiFi networks (*Panther_<serial_number>* and *Panther_5G_<serial_number>*) should be available. One can connect with one of the WiFi networks or connect using a ethernet cable directly to the Teltonika (this may require to remove one of the other ethernet cables, like the one of the lidar). After connecting, it should be possible to ssh into all three computers.

**Teltonika RUTX11:**
\
This is an industrial router. The *Raspberry Pi 4* and *Lenovo ThinkStation P360* are connected to the *Teltonika* by Ethernet. Also the *Velodyne Lidar* and is connected to the *Teltonika* by Ethernet. A [combo antenna](https://teltonika-networks.com/products/accessories/antenna-options/combo-mimo-mobilegnsswi-fi-roof-sma-antenna) (the black dome) is also connected, which enables the *Teltonika* to obtain a GPS location.

**Raspberry Pi 4 :**
\
The *Raspberry Pi 4* is built in the front of the Panther and not directly accessible. Two Docker images are pre-installed: a [docker image](https://hub.docker.com/r/husarion/panther) of the [panther_ros](https://github.com/husarion/panther_ros) repository and a [docker image](https://hub.docker.com/r/husarion/joy2twist) of the [joy_to_twist](https://github.com/husarion/joy2twist) repository. Both images are started automatically when the robot starts, as do all docker images installed on the Pi. The first image runs all the required software to use the robot, like motor control and led control. The second image enables gamepad control with the Logitech gamepad shipped with the robot, when the USB receiver is connected to the USB port at the front of the robot.

We have also cloned the [nmea-gps-docker](https://github.com/husarion/nmea-gps-docker/tree/ros2) repository with a docker that enables use of GPS in ROS. This docker images gets started automatically as well when the the Panther starts. For more information about the use of this docker, see the Sensors section.

**Lenovo ThinkStation P360**
\
The *Lenovo ThinkStation P360* is a powerful computer, used to handle the camera stream. The robot is shipped with a ZED 2i depth camera, which can be connected to the *ThinkStation* by USB-C. We have installed the required Nvidia software, based on our own [Docker installation](docker.md) to run dockers with use of the Nvidia CPU. Next, we cloned Husarion's [zed-docker](https://github.com/husarion/zed-docker), [realsense-docker](https://github.com/husarion/realsense-docker/tree/ros2) and [velodyne-docker](https://github.com/husarion/velodyne-docker/tree/ros2) to the *ThinkStation*. These docker images enable easy use of the *ZED* and *Realsense* camera's or *Velodyne* LiDAR. For more information about the use of these dockers, see the Sensors section.

### Sensors

The Husarion Panther is shipped with different sensors:

- ZED 2i depth camera
- Velodyne VLP 16 LiDAR
- GPS (using Teltonika RUTX 11)

For all sensors, Husarion provides docker images to easily start them connected with ROS.

**ZED 2i:**
\
To use the ZED 2i camera, ssh into the *ThinkStation*. Here you can find the cloned [zed-docker](https://github.com/husarion/zed-docker) repository folder. The docker can be started with these commands:

```bash
cd ~/zed-docker/demo;
xhost local:root;
export ZED_IMAGE=husarion/zed-desktop:humble;
export CAMERA_MODEL=zed2;
docker compose up zed;
```

We also created the script `~/zed` which executes these commands. Running the docker with the camera connected should start the ROS nodes that publish the camera stream on ROS topics.

**Realsense:**
\
Use of a Realsense is similar to the use of ZED camera. You can find the [realsense-docker](https://github.com/husarion/realsense-docker/tree/ros2) repository folder on the *ThinkStation* and start the docker:

```bash
cd ~/realsense-docker/demo;
xhost local:root;
docker compose up realsense;
```

We also created the script `~/realsense` which executes these commands. Running the docker with the camera connected should start the ROS nodes that publish the camera stream on ROS topics.

**Velodyne:**
\
To use the Velodyne LiDAR, we have to make sure that the *Velodyne* uses the *ThinkStation* as host. The settings of the *Velodyne* can be reached by it's ip-address, which can be found by a network scan:

```bash
nmap -sn 10.15.20.0/24
```

One of the devices in the network should be `che.lan` (which is the *Velodyne*). Now we can open the settings by going to this ip-address in a browser:

![velodyne-settings](../img/panther/velodyne_settings.png)

Here, we can set the host ip-address the ip-address of the *ThinkStation*. Next, you can find the [velodyne-docker](https://github.com/husarion/velodyne-docker/tree/ros2-fix-tf) repository folder on the *ThinkStation* and start the docker:

```bash
cd ~/velodyne-docker/demo;
docker compose up;
```

We also created the script `~/velodyne` which executes these commands. Note that the settings of this docker can be changed in the two files in the `~velodyne-docker/demo/config/` folder. Especially the *device_ip* parameter in the `panther_velodyne_driver.yaml` is important and needs to be the ip-adress of the *Velodyne*.

The topic `/panther/velodyne/velodyne_points` can be used to visualize the LiDAR data.

**GPS:**
\
To use the GPS in ROS, the `nmea-gps-docker` image is started automatically on the *Raspberry Pi*. This docker only works if the *Teltonika* forwards the GPS data to the *Raspberry Pi*. The corresponding settings can be adapted by accessing the ip-address of the *Teltonika*. Default username is `admin` and default password is `Husarion1` and logging in should give you the settings:

![teltonika-settings](../img/panther/teltonika_settings.png)

Make sure that Hostname is set to the ip-address of the *Raspberry Pi*. The docker image should now publish the GPS location on the ROS  topic `panther/gps/fix`, if the location is available. Note that GPS might not work indoor. The GPS can also be tested in the *Teltonika* map page.

## Simulation

You can start a simulation of the Panther using the `rcdt_panther/rcdt_panther.launch.py` file. It can be started including a simulated Velodyne lidar by passing the `velodyne:=True` flag:

```bash
ros2 launch rcdt_panther panther.launch.py velodyne:=True
```

This should start the simulation with the following Rviz visualization:

![simulation](../img/panther/simulation.png)

You can control the simulated Panther if a gamepad is connected. By default, the E-STOP is triggered and you need to reset this before you can control the Panther:

```bash
ros2 service call /panther/hardware/e_stop_reset std_srvs/srv/Trigger {}
```

## Slam, Collision Monitor and Navigation

It is possible to run the Panther with additional tools, both in simulation and on the real robot. When using the real robot, make sure to have your laptop connected to the Panther network (preferably by ethernet for the best results) and to pass the `simulation:=True` flag to each launch command mentioned in the next steps:

**Slam:**

```bash
ros2 launch rcdt_panther panther.launch.py slam:=True
```

A map should be visualized in Rviz and be updated when driving around.

**Collision Monitor:**

```bash
ros2 launch rcdt_panther panther.launch.py collision_monitor:=True
```

The Collision Monitor filters velocity commands to ensure safe operation.
It uses two types of polygons:

- PolygonSlow – a rectangular zone around the robot; if obstacles enter, the robot slows down.
- VelocityPolygonStop – a set of four polygons, active depending on motion:
  - rotation (around the robot when turning),
  - translation_forward (in front when moving forward),
  - translation_backward (behind when reversing),
  - stopped (around the robot when not moving).

Together, these polygons ensure the Panther slows near obstacles and stops if an obstacle blocks its path. Rviz should visualize "slow-down" regions around the Panther.

**Navigation:**

```bash
ros2 launch rcdt_panther panther.launch.py nav2:=True
```

Now you should be able to place a *2D Goal Pose* in Rviz, somewhere on the map. The robot should plan, visualize and drive a route to this goal pose. If you have a prebuilt map and run without SLAM, **AMCL (Adaptive Monte Carlo Localization)** is used to localize the robot on the known map.

:::{note}
Don't forget to reset the E-STOP when the Panther should drive:

```bash
ros2 service call /panther/hardware/e_stop_reset std_srvs/srv/Trigger {}
```

:::

<<<<<<< HEAD
## Simulation demo: dynamic obstacles

Two ready-made worlds add a moving obstacle:

- **walls_self_driving_block.sdf** — obstacle moves randomly and pauses near the Panther.  
- **walls_controlled_block.sdf** — obstacle you control with **WASD**.  

---

### Option A — Self-driving obstacle (random walker)

**1) Navigation + Collision Monitor**
```bash
ros2 launch rcdt_panther panther.launch.py \
 navigation:=True collision_monitor:=True \
  world:=walls_self_driving_block.sdf load_gazebo_ui:=True
````

**2) Start the random mover (separate terminal)**:

```bash
uv run /home/rcdt/rcdt_robotics/ros2_ws/src/rcdt_gazebo/src_py/obstacle_mover.py
```

The block roams within a 4×4 m area and stops if the Panther comes within \~1.5 m.

---

### Option B — Keyboard-controlled obstacle (WASD)

**1) Navigation + Collision Monitor**

```bash
ros2 launch rcdt_panther panther.launch.py \
  navigation:=True collision_monitor:=True \
  world:=walls_controlled_block.sdf load_gazebo_ui:=True
```

**2) Start the controller (separate terminal)**
```bash
uv run /home/rcdt/rcdt_robotics/ros2_ws/src/rcdt_gazebo/src_py/obstacle_controller.py
```

**Controls**

* `w` forward
* `s` back
* `a` left (rotate)
* `d` right (rotate)
* `space` stop
* `q` quit
=======
## Using an User Interfaces

### Default Panther UI
To use the user interface created by Panther:

1. Start the Panther.  
2. Connect to the Panther network.    
3. Open a browser and go to: [http://10.15.20.2:8080/ui](http://10.15.20.2:8080/ui)

You can also control the Panther with your mobile phone, tablet or any other device in the same way.

### Our Custom UI
To use the custom-built user interface:

1. Start the launch file with the UI flag enabled:  
```bash
ros2 launch rcdt_panther rcdt_panther.launch.py ui:=True
````

2. Access the interface:

   * **In simulation:**

     ```
     http://localhost:5000
     ```
   * **On the real robot:** after connecting to the Panther network, open

     ```
     http://10.15.20.3:5000
     ```

---

### Example

The interface should look something like this:

![ui](../img/panther/custom_ui.png)

>>>>>>> d853e34d

## Proposed changes to reduce network traffic

During experimentation it became clear that at least ethernet-speed connections are required in order to deal with pointcloud data without dropping messages. The current high-level architecture when using a LiDAR is as follows:  

![velodyne-settings](../img/panther/current.jpeg)

A major advantage to this architecture is that it allows for fast and easy development, and straightforward inspection of any ROS topics using Rviz and/or ROSBoard. However, this makes it impossible to use wifi to operate the robot, making a cable mandatory. This provides obvious limitations for use-cases where further autonomy is required.  

One proposed alternate setup wold be to move the RCDT docker container to the onboard ThinkStation. This would eliminate the need to broadcast pointcloud data over the network, instead keeping it all within the robot itself.  

![velodyne-settings](../img/panther/proposed.jpeg)

A downside to this approach, however, would be that live inspection of data generated by the robot becomes more complex. Lower-bandwith data such as a generated map or camera data would be no problem to consume using a simpler "monitor" docker container that only needs to run Rviz and/or ROSBoard.  

Additionally, the RCDT docker could be extended to run foxglove. One of the promising features of foxglove is that it supports 3D data visualizations in-browser, and [supports compression of topics](https://docs.foxglove.dev/docs/connecting-to-data/ros-foxglove-bridge). It appears this compression would be lossless, but this has not been explored in detail, yet. [A simple intro to foxglove with some basic examples is provided in this blogpost](https://foxglove.dev/blog/installing-ros2-on-macos-with-docker). It is also worth noting that foxglove requires certain ports to be exposed in the docker container, [similar to how is dicussed here](https://www.reddit.com/r/docker/comments/1aq8v9b/ports_in_docker_and_docker_compose/). Finally, foxglove also provides a level of [integration with ROSBoard](https://discourse.ros.org/t/introducing-foxglove-integration-with-rosboard-for-real-time-visualizations/38376) allowing for some reuse of the ROSBoard features we have already set up.  

Another approach could be to [create a (lossy) compressed topic](https://discourse.ros.org/t/compressed-pointcloud2/10616) for pointcloud data that would only serve inspection purposes; not SLAM/nav2 purposes. This would require further investigation into the current state of availability of these kinds of topics, though, since the thread linked here is a few years old.  

It also bears mentioning that [Husarion provides a web UI](https://husarion.com/manuals/panther/software/ros2/robot-management/#webui), but this appears to be poorly-maintained. Additionally, it requires snap packages, which are tricky to install in a dockerized environment.  <|MERGE_RESOLUTION|>--- conflicted
+++ resolved
@@ -183,7 +183,6 @@
 
 :::
 
-<<<<<<< HEAD
 ## Simulation demo: dynamic obstacles
 
 Two ready-made worlds add a moving obstacle:
@@ -235,7 +234,6 @@
 * `d` right (rotate)
 * `space` stop
 * `q` quit
-=======
 ## Using an User Interfaces
 
 ### Default Panther UI
@@ -276,7 +274,6 @@
 
 ![ui](../img/panther/custom_ui.png)
 
->>>>>>> d853e34d
 
 ## Proposed changes to reduce network traffic
 
