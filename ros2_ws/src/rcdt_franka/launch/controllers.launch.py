--- conflicted
+++ resolved
@@ -64,11 +64,6 @@
     return LaunchDescription(
         [
             simulation_arg.declaration,
-<<<<<<< HEAD
-            arm_controller_arg.declaration,
-            gripper_controller_arg.declaration,
-=======
->>>>>>> f78b5f79
             OpaqueFunction(function=launch_setup),
         ]
     )