--- conflicted
+++ resolved
@@ -5,6 +5,7 @@
 
 import launch_pytest
 import pytest
+from _pytest.fixtures import SubRequest
 from launch import LaunchDescription
 from rcdt_panther.test.end_to_end.base_panther import get_tests
 from rcdt_utilities.launch_utils import get_file_path
@@ -13,16 +14,15 @@
 
 
 @launch_pytest.fixture(scope="module")
-<<<<<<< HEAD
-def panther_launch(request: pytest.FixtureRequest) -> LaunchDescription:
-=======
-def panther_launch() -> LaunchDescription:
+def panther_launch(request: SubRequest) -> LaunchDescription:
     """Fixture to create launch file for panther robot.
+
+    Args:
+        request (SubRequest): The pytest request object, used to access command line options
 
     Returns:
         LaunchDescription: The launch description for the panther robot.
     """
->>>>>>> bd9eaec6
     panther = RegisteredLaunchDescription(
         get_file_path("rcdt_panther", ["launch"], "panther.launch.py"),
         launch_arguments={
