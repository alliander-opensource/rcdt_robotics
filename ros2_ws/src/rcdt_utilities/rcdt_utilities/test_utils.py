--- conflicted
+++ resolved
@@ -29,8 +29,7 @@
 
 
 def add_tests_to_class(cls: type, tests: dict[str, Callable]) -> None:
-    """
-    Add the defined tests to the given class.
+    """Add the defined tests to the given class.
 
     Use of the pytest mark.launch decorator adapts the class functions, which makes it impossible to reuse tests with different fixtures.
     However, by using this method in combination with a function that generates the test functions (tests), reuse is possible.
@@ -282,60 +281,6 @@
     )
 
 
-<<<<<<< HEAD
-def list_controllers(
-    node: Node, controller_manager_name: str, timeout: int
-) -> list[ControllerState]:
-    """Query the controller manager for all currently loaded controllers.
-
-    Args:
-        node (Node): The rclpy node used to create the service client.
-        controller_manager_name (str): Name or namespace of the controller manager.
-        timeout (int): Timeout in seconds to wait for the service.
-
-    Raises:
-        RuntimeError: If the service call fails or times out.
-
-    Returns:
-        List[ControllerState]: List of current controller states.
-    """
-    client = create_ready_service_client(
-        node, ListControllers, f"{controller_manager_name}/list_controllers"
-    )
-    request = ListControllers.Request()
-    future: Future = client.call_async(request)
-    rclpy.spin_until_future_complete(node, future, timeout_sec=timeout)
-
-    response: ListControllers.Response = future.result()
-    if response is None:
-        raise RuntimeError("Failed to get response from list_controllers")
-
-    return response.controller
-
-
-def get_controller_state(
-    controllers: list[ControllerState], controller_name: str
-) -> str:
-    """Retrieve the state of a controller by name.
-
-    Args:
-        controllers (List[ControllerState]): List of controllers.
-        controller_name (str): Name of the controller to find.
-
-    Returns:
-        str: The current state of the controller.
-
-    Raises:
-        ValueError: If the controller is not found.
-    """
-    for controller in controllers:
-        if controller.name == controller_name:
-            return controller.state
-    raise ValueError(f"Controller '{controller_name}' not found")
-
-
-=======
->>>>>>> 31df8911
 def wait_until_reached_joint(
     namespace: str,
     joint: str,
