--- conflicted
+++ resolved
@@ -99,16 +99,12 @@
         self.busy = False
 
 
-<<<<<<< HEAD
-def main(args: str = None) -> None:
-    """Main function to initialize the ROS2 node and spin it.
+def main(args: list | None = None) -> None:
+    """Main function to initialize the ROS 2 node and start the executor.
 
     Args:
-        args (str, optional): Command line arguments. Defaults to None.
+        args (list | None): Command line arguments, defaults to None.
     """
-=======
-def main(args: list | None = None) -> None:
->>>>>>> 31df8911
     rclpy.init(args=args)
     executor = MultiThreadedExecutor()
     node = JoyToGripper()
