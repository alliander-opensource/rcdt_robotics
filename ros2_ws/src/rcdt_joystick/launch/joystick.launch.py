# SPDX-FileCopyrightText: Alliander N. V.
#
# SPDX-License-Identifier: Apache-2.0

from launch import LaunchContext, LaunchDescription
from launch.actions import OpaqueFunction
from launch_ros.actions import Node
from rcdt_utilities.launch_utils import SKIP, LaunchArgument
from rcdt_utilities.register import Register

use_sim_arg = LaunchArgument("simulation", True, [True, False])
robots_arg = LaunchArgument("robots", "")
scale_speed_arg = LaunchArgument(
    "scale_speed", default_value=0.4, min_value=0.0, max_value=1.0
)


def launch_setup(context: LaunchContext) -> list:
    """Setup the launch description for the joystick nodes.

    Args:
        context (LaunchContext): The launch context.

    Returns:
        list: A list of actions to be executed in the launch description.
    """
    use_sim = use_sim_arg.bool_value(context)
    robots = robots_arg.string_value(context).split(" ")
    scale_speed = scale_speed_arg.float_value(context)

    joy = Node(
        package="joy",
        executable="game_controller_node",
        parameters=[
            {"sticky_buttons": True},
        ],
    )

    joy_topic_manager = Node(
        package="rcdt_joystick",
        executable="joy_topic_manager.py",
    )

    joy_to_gripper_franka = Node(
        package="rcdt_joystick",
        executable="joy_to_gripper.py",
        parameters=[
            {"config_pkg": "rcdt_franka"},
        ],
        namespace="franka",
    )

    joy_to_twist_franka = Node(
        package="rcdt_joystick",
        executable="joy_to_twist.py",
        parameters=[
            {"sub_topic": "/franka/joy"},
            {"pub_topic": "/franka/servo_node/delta_twist_cmds"},
            {"config_pkg": "rcdt_franka"},
            {"pub_frame": "fr3_hand"},
        ],
        namespace="franka",
    )

    joy_to_twist_panther = Node(
        package="rcdt_joystick",
        executable="joy_to_twist.py",
        parameters=[
            {"sub_topic": "/panther/joy"},
            {"pub_topic": "/panther/cmd_vel"},
            {"config_pkg": "rcdt_panther"},
<<<<<<< HEAD
=======
            {"stamped": False},
            {"scale": 1.0 if use_sim else scale_speed},
>>>>>>> 4622dcfa
        ],
        namespace="panther",
    )

    return [
        Register.on_start(joy, context) if robots != [""] else SKIP,
        Register.on_start(joy_topic_manager, context) if robots != [""] else SKIP,
        Register.on_start(joy_to_gripper_franka, context)
        if "franka" in robots
        else SKIP,
        Register.on_start(joy_to_twist_franka, context) if "franka" in robots else SKIP,
        Register.on_start(joy_to_twist_panther, context)
        if "panther" in robots
        else SKIP,
    ]


def generate_launch_description() -> LaunchDescription:
    """Generate the launch description for the joystick nodes.

    Returns:
        LaunchDescription: The launch description containing the joystick nodes.
    """
    return LaunchDescription(
        [
            use_sim_arg.declaration,
            robots_arg.declaration,
            scale_speed_arg.declaration,
            OpaqueFunction(function=launch_setup),
        ]
    )<|MERGE_RESOLUTION|>--- conflicted
+++ resolved
@@ -69,11 +69,7 @@
             {"sub_topic": "/panther/joy"},
             {"pub_topic": "/panther/cmd_vel"},
             {"config_pkg": "rcdt_panther"},
-<<<<<<< HEAD
-=======
-            {"stamped": False},
             {"scale": 1.0 if use_sim else scale_speed},
->>>>>>> 4622dcfa
         ],
         namespace="panther",
     )
