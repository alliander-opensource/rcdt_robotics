# SPDX-FileCopyrightText: Alliander N. V.
#
# SPDX-License-Identifier: Apache-2.0

"""Global pytest fixtures for ROS 2 integration testing."""

from typing import Iterator

import pytest
import rclpy
<<<<<<< HEAD
from _pytest.config.argparsing import Parser
=======
from _pytest.config import Config
>>>>>>> 6ccc165a
from rclpy.node import Node


def pytest_addoption(parser: Parser) -> None:
    """Add custom command line options for pytest.

    Args:
        parser (Parser): The pytest parser to add options to.
    """
    parser.addoption("--simulation", action="store", default="True")


@pytest.fixture(scope="module")
def test_node() -> Iterator[Node]:
    """Fixture to create a singleton node for testing.

    This node is used to ensure that the ROS 2 context is initialized and can be used in tests.

    Yields:
        Node: The singleton node for testing.
    """
    rclpy.init()
    node = Node("test_node")
    yield node
    node.destroy_node()
    rclpy.shutdown()


@pytest.fixture(scope="module")
def timeout(pytestconfig: Config) -> int:
    """Fixture to get the timeout value from pytest config.

    Args:
        pytestconfig (pytest.Config): The pytest configuration object.

    Returns:
        int: The timeout value in seconds.
    """
    return int(pytestconfig.getini("timeout"))


@pytest.fixture(scope="session")
def finger_joint_fault_tolerance() -> float:
    """Tolerance of testing finger joint movements.

    This is the maximum allowed deviation for finger joint movements during tests.

    Returns:
        float: The tolerance value for finger joint movements.
    """
    return 0.025


@pytest.fixture(scope="session")
def joint_movement_tolerance() -> float:
    """Tolerance of testing joint movements.

    This is the maximum allowed deviation for joint movements during tests.

    Returns:
        float: The tolerance value for joint movements.
    """
    return 0.01<|MERGE_RESOLUTION|>--- conflicted
+++ resolved
@@ -8,11 +8,8 @@
 
 import pytest
 import rclpy
-<<<<<<< HEAD
 from _pytest.config.argparsing import Parser
-=======
 from _pytest.config import Config
->>>>>>> 6ccc165a
 from rclpy.node import Node
 
 
