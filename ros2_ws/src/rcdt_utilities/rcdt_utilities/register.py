# SPDX-FileCopyrightText: Alliander N. V.
#
# SPDX-License-Identifier: Apache-2.0

from typing import Any, Union

from launch import LaunchContext, LaunchDescription
from launch.actions import (
    ExecuteProcess,
    IncludeLaunchDescription,
    OpaqueFunction,
    RegisterEventHandler,
)
from launch.event_handlers import OnProcessExit, OnProcessIO, OnProcessStart
from launch.events.process import ProcessIO
from launch_ros.actions import Node
from rclpy import logging
from termcolor import colored

LOGGER = logging.get_logger("Register")
CONF_NAME = "registered_group"


class RegisteredLaunchDescription(IncludeLaunchDescription):
    """Extends on the default IncludeLaunchDescription, to automatically register an unique group_id.

    Atributes:
        launch_description_source (str): The path to the launch file to include.
        launch_arguments (dict): The launch arguments to pass to the included launch file.
    """

<<<<<<< HEAD
    def __init__(self, launch_description_source: str, launch_arguments: dict = None):
        """Initializes the RegisteredLaunchDescription with a unique group id.

        This class extends the IncludeLaunchDescription to automatically register a unique group id for the included launch file.

        Args:
            launch_description_source (str): The path to the launch file to include.
            launch_arguments (dict, optional): The launch arguments to pass to the included launch file. Defaults to None.
        """
=======
    def __init__(
        self, launch_description_source: str, launch_arguments: dict | None = None
    ):
>>>>>>> 31df8911
        if launch_arguments is None:
            launch_arguments = {}
        self.group_id = Register.get_unique_group_id()
        launch_arguments[CONF_NAME] = self.group_id
        super().__init__(
            launch_description_source,
            launch_arguments=launch_arguments.items(),
        )


class Register:
    """A class to register the individual processes from launch files, to ensure a desired launch order.

    This class is used to register actions that should be started in a specific order, based on the order of registration.
    It uses a static list to keep track of the registered actions and their order.
    The actions can be of type Node or ExecuteProcess, and can be registered to start on specific events, such as on start, on exit, or on log messages.
    The class also provides methods to reset the register, get the next action to start, and group registered launch descriptions together.

    Attributes:
        group_id (int): A unique identifier for the group of registered actions.
        register (list): A list of registered actions, which can be of type Node or ExecuteProcess, or a string representing a group.
        actions (int): The total number of actions registered.
        started (int): The number of actions that have been started.
        all_started (bool): A flag indicating whether all registered actions have been started.
    """

    group_id = 0
    register: list[Union["Register", str]] = []
    actions = 0
    started = 0
    all_started = False

    @staticmethod
    def get_unique_group_id() -> str:
        """Get a unique group id based on a ascending counter.

        Returns:
            str: A unique group id in the format "group_{id}".
        """
        Register.group_id += 1
        return f"group_{Register.group_id}"

    @staticmethod
    def reset() -> None:
        """Reset the register. Useful for pytest since it can launch ros multiple times in the same session."""
        Register.group_id = 0
        Register.register = []
        Register.actions = 0
        Register.started = 0

    @staticmethod
<<<<<<< HEAD
    def next(*_: any) -> Node | ExecuteProcess:
        """Returns the executable of the next registered item that should start.
=======
    def next(*_: Any) -> LaunchDescription:
        """
        Returns the executable of the next registered item that should start.
>>>>>>> 31df8911

        This item is located at position 1 of the register list, since position 0 contains the initial register that starts the chain.
        An item can also be a string representing a group. Therefore we pop until the item at position 1 is of type Register.
        There are no registered items left to start when the length of the register list equals 1, so then we return en empty launch description.

        Returns:
            Node | ExecuteProcess: The action to start next, which can be a Node or ExecuteProcess.
        """
        item = None
        Register.started += 1
        while not isinstance(item, Register):
            if len(Register.register) == 1:
                log_progress()
                Register.all_started = True
                Register.reset()
                return LaunchDescription([])
            item = Register.register.pop(1)
        log_progress(item.action)
        return LaunchDescription([item.action])

    @staticmethod
    def group(
        launch_description: RegisteredLaunchDescription, context: LaunchContext
    ) -> RegisteredLaunchDescription:
        """Adds a the group id of the included launch_description to the register.

        This enables the items of the included launch description to register in the right order later.

        Args:
            launch_description (RegisteredLaunchDescription): The launch description to register.
            context (LaunchContext): The launch context to get the group id from.

        Returns:
            RegisteredLaunchDescription: The launch description with the group id registered.
        """
        name = launch_description.group_id
        group = context.launch_configurations.get(CONF_NAME)

        if group:
            index = Register.register.index(group)
            Register.register.insert(index, name)
        else:
            Register.register.append(name)
        return launch_description

    @staticmethod
    def connect_context(
        groups: list[RegisteredLaunchDescription],
    ) -> LaunchDescription:
        """Returns a LaunchDescription of an OpaqueFunction, so that LaunchContext is available.

        This LaunchContext is required for the Register methods to correctly link the different groups of included launch files.

        Args:
            groups (list[RegisteredLaunchDescription]): A list of RegisteredLaunchDescription objects to be included in the launch description.

        Returns:
            LaunchDescription: A LaunchDescription containing an OpaqueFunction that sets up the launch items.
        """

        def launch_setup(
            context: LaunchContext,
            registered_launch_descriptions: list[RegisteredLaunchDescription],
        ) -> list:
            launch_items = []
            for description in registered_launch_descriptions:
                if not isinstance(description, RegisteredLaunchDescription):
                    raise TypeError
                launch_items.append(Register.group(description, context))
            return launch_items

        opaque_function = OpaqueFunction(function=launch_setup, args=[groups])
        return LaunchDescription([opaque_function])

    def __init__(self):
        """Initializes the Register class with default values."""
        self.action: Union[Node | ExecuteProcess]

        self.is_started = False
        self.log: str

    @classmethod
    def on_start(
        cls, action: Union[Node, ExecuteProcess], context: LaunchContext
    ) -> LaunchDescription:
        """Registers the given action to be ready directly on start.

        This method is used to register an action that should be started immediately when the launch file is executed.

        Args:
            action (Union[Node, ExecuteProcess]): The action to register, which can be a Node or ExecuteProcess.
            context (LaunchContext): The launch context to get the group id from.

        Returns:
            LaunchDescription: A launch description containing the action and an event handler to trigger the next action.
        """
        register = cls()
        event_handler = RegisterEventHandler(
            OnProcessStart(target_action=action, on_start=Register.next)
        )
        return register.insert_action(action, event_handler, context)

    @classmethod
    def on_exit(
        cls, action: Union[Node, ExecuteProcess], context: LaunchContext
    ) -> LaunchDescription:
        """Registers the given action to be ready on exit.

        This method is used to register an action that should be started when the specified action exits.

        Args:
            action (Union[Node, ExecuteProcess]): The action to register, which can be a Node or ExecuteProcess.
            context (LaunchContext): The launch context to get the group id from.

        Returns:
            LaunchDescription: A launch description containing the action and an event handler to trigger the next action on exit.
        """
        register = cls()
        event_handler = RegisterEventHandler(
            OnProcessExit(target_action=action, on_exit=Register.next)
        )
        return register.insert_action(action, event_handler, context)

    @classmethod
    def on_log(
        cls, action: Union[Node, ExecuteProcess], log: str, context: LaunchContext
    ) -> LaunchDescription:
        """Registers the given action to be ready when logging the given log message.

         This method is used to register an action that should be started when a specific log message is captured.

        Args:
            action (Union[Node, ExecuteProcess]): The action to register, which can be a Node or ExecuteProcess.
            log (str): The log message to capture before starting the action.
            context (LaunchContext): The launch context to get the group id from.

        Returns:
            LaunchDescription: A launch description containing the action and an event handler to trigger the next action when the log message is captured.
        """
        register = cls()
        register.log = log
        event_handler = RegisterEventHandler(
            OnProcessIO(target_action=action, on_stderr=register.process_io)
        )

        return register.insert_action(action, event_handler, context)

    def process_io(self, event: ProcessIO) -> None:
        """Returns the next register to start if the defined log is captured.

        This method is called when a log message is captured from the action's stderr.
        If the log message contains the defined log, it sets the started flag to True and returns the next action to start.

        Args:
            event (ProcessIO): The event containing the log message.
        """
        if self.is_started:
            return
        if self.log in event.text.decode():
            self.started = True
            return Register.next()

    def insert_action(
        self,
        action: Union[Node, ExecuteProcess],
        event_handler: RegisterEventHandler,
        context: LaunchContext,
    ) -> LaunchDescription:
        """Inserts the action in the register and returns a launch description.

        If a group is defined, the index is defined based on the index of the group.
        Otherwise, the index is simply the length of the register, so that the item is appended at the end.
        A launch description is returned with the event_handler.
        If the item is the first action to start, the launch_description also contains the action to trigger the chain reaction.

        Args:
            action (Union[Node, ExecuteProcess]): The action to register, which can be a Node or ExecuteProcess.
            event_handler (RegisterEventHandler): The event handler to trigger the next action.
            context (LaunchContext): The launch context to get the group id from.

        Returns:
            LaunchDescription: A launch description containing the action and the event handler.
        """
        self.action = action
        group = context.launch_configurations.get(CONF_NAME)
        index = Register.register.index(group) if group else len(Register.register)
        Register.register.insert(index, self)
        Register.actions += 1

        if index == 0:
            log_progress(action)
            Register.all_started = False
            return LaunchDescription([action, event_handler])
        else:
            return LaunchDescription([event_handler])


<<<<<<< HEAD
def log_progress(action: Union[Node, ExecuteProcess] = None) -> None:
    """Logs the progress of the registered actions.

    This function logs the current status of the registered actions, including how many actions have been started and the total number of actions.
    If no action is provided, it logs that all actions have been started.

    Args:
        action (Union[Node, ExecuteProcess], optional): The action that has just started. Defaults to None.
    """
=======
def log_progress(action: Node | ExecuteProcess | None = None) -> None:
    """Log the start (INIT), progress ([started]/[registerd]) and when finished (ALL READY)."""
>>>>>>> 31df8911
    if Register.started == 0:
        msg = "[START] "
    else:
        msg = f"[{Register.started}/{Register.actions}] "

    if isinstance(action, Node):
        msg += "(node) " + action.node_package + " " + action.node_executable
    elif isinstance(action, ExecuteProcess):
        msg += "(process) "
        for part in action.cmd:
            msg += part[0].text + " "
    elif not action:
        msg += "All actions are started!"

    LOGGER.info(colored(msg, "blue"))<|MERGE_RESOLUTION|>--- conflicted
+++ resolved
@@ -29,21 +29,15 @@
         launch_arguments (dict): The launch arguments to pass to the included launch file.
     """
 
-<<<<<<< HEAD
-    def __init__(self, launch_description_source: str, launch_arguments: dict = None):
-        """Initializes the RegisteredLaunchDescription with a unique group id.
-
-        This class extends the IncludeLaunchDescription to automatically register a unique group id for the included launch file.
-
-        Args:
-            launch_description_source (str): The path to the launch file to include.
-            launch_arguments (dict, optional): The launch arguments to pass to the included launch file. Defaults to None.
-        """
-=======
     def __init__(
         self, launch_description_source: str, launch_arguments: dict | None = None
     ):
->>>>>>> 31df8911
+        """Initializes the RegisteredLaunchDescription with a unique group_id.
+
+        Args:
+            launch_description_source (str): The path to the launch file to include.
+            launch_arguments (dict, optional): The launch arguments to pass to the included launch file. Defaults to None.
+        """
         if launch_arguments is None:
             launch_arguments = {}
         self.group_id = Register.get_unique_group_id()
@@ -95,21 +89,14 @@
         Register.started = 0
 
     @staticmethod
-<<<<<<< HEAD
-    def next(*_: any) -> Node | ExecuteProcess:
-        """Returns the executable of the next registered item that should start.
-=======
     def next(*_: Any) -> LaunchDescription:
-        """
-        Returns the executable of the next registered item that should start.
->>>>>>> 31df8911
-
-        This item is located at position 1 of the register list, since position 0 contains the initial register that starts the chain.
-        An item can also be a string representing a group. Therefore we pop until the item at position 1 is of type Register.
-        There are no registered items left to start when the length of the register list equals 1, so then we return en empty launch description.
-
-        Returns:
-            Node | ExecuteProcess: The action to start next, which can be a Node or ExecuteProcess.
+        """Returns the next action to start based on the order of registration.
+
+        Args:
+            *_ (Any): Variable length argument list, not used in this method.
+
+        Returns:
+            LaunchDescription: A launch description containing the next action to start, or an empty launch description if all actions have been started.
         """
         item = None
         Register.started += 1
@@ -300,20 +287,16 @@
             return LaunchDescription([event_handler])
 
 
-<<<<<<< HEAD
-def log_progress(action: Union[Node, ExecuteProcess] = None) -> None:
+def log_progress(action: Node | ExecuteProcess | None = None) -> None:
     """Logs the progress of the registered actions.
 
-    This function logs the current status of the registered actions, including how many actions have been started and the total number of actions.
+    This function logs the current state of the registered actions, including how many actions have been started and the total number of actions.
     If no action is provided, it logs that all actions have been started.
+    It also formats the log message with colors for better visibility.
 
     Args:
-        action (Union[Node, ExecuteProcess], optional): The action that has just started. Defaults to None.
+        action (Node | ExecuteProcess | None): The action that has been started, or None if all actions have been started.
     """
-=======
-def log_progress(action: Node | ExecuteProcess | None = None) -> None:
-    """Log the start (INIT), progress ([started]/[registerd]) and when finished (ALL READY)."""
->>>>>>> 31df8911
     if Register.started == 0:
         msg = "[START] "
     else:
