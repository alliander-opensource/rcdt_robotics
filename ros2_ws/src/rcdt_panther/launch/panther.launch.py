# SPDX-FileCopyrightText: Alliander N. V.
#
# SPDX-License-Identifier: Apache-2.0

from launch import LaunchContext, LaunchDescription
from launch.actions import OpaqueFunction
from launch_ros.actions import SetParameter
from rcdt_utilities.launch_utils import SKIP, LaunchArgument, get_file_path
from rcdt_utilities.register import Register, RegisteredLaunchDescription

use_sim_arg = LaunchArgument("simulation", True, [True, False])
load_gazebo_ui_arg = LaunchArgument("load_gazebo_ui", False, [True, False])
use_rviz_arg = LaunchArgument("rviz", True, [True, False])
world_arg = LaunchArgument("world", "walls.sdf")
use_collision_monitor_arg = LaunchArgument("collision_monitor", False, [True, False])
use_velodyne_arg = LaunchArgument("velodyne", False, [True, False])
use_slam_arg = LaunchArgument("slam", False, [True, False])
use_nav2_arg = LaunchArgument("nav2", False, [True, False])


<<<<<<< HEAD
def launch_setup(context: LaunchContext) -> None:
    """Setup the launch description for the panther robot.

    Args:
        context (LaunchContext): The launch context.
    """
    use_sim = use_sim_arg.value(context)
    load_gazebo_ui = load_gazebo_ui_arg.value(context)
    use_rviz = use_rviz_arg.value(context)
    world = str(world_arg.value(context))
    use_collision_monitor = use_collision_monitor_arg.value(context)
    use_velodyne = use_velodyne_arg.value(context)
    use_slam = use_slam_arg.value(context)
    use_nav2 = use_nav2_arg.value(context)
=======
def launch_setup(context: LaunchContext) -> list:
    use_sim = use_sim_arg.bool_value(context)
    load_gazebo_ui = load_gazebo_ui_arg.bool_value(context)
    use_rviz = use_rviz_arg.bool_value(context)
    world = world_arg.string_value(context)
    use_collision_monitor = use_collision_monitor_arg.bool_value(context)
    use_velodyne = use_velodyne_arg.bool_value(context)
    use_slam = use_slam_arg.bool_value(context)
    use_nav2 = use_nav2_arg.bool_value(context)
>>>>>>> 31df8911

    namespace = "panther"
    ns = f"/{namespace}" if namespace else ""

    if use_collision_monitor:
        use_velodyne = True

    if use_slam:
        use_velodyne = True

    if use_nav2:
        use_velodyne = True
        use_slam = True

    core = RegisteredLaunchDescription(
        get_file_path("rcdt_panther", ["launch"], "core.launch.py"),
        launch_arguments={
            "simulation": str(use_sim),
            "load_gazebo_ui": str(load_gazebo_ui),
            "velodyne": str(use_velodyne),
            "world": world,
        },
    )

    controllers = RegisteredLaunchDescription(
        get_file_path("rcdt_panther", ["launch"], "controllers.launch.py")
    )

    if use_nav2:
        rviz_display_config = "panther_nav2.rviz"
    elif use_collision_monitor:
        rviz_display_config = "panther_collision_monitor.rviz"
    elif use_slam:
        rviz_display_config = "panther_slam.rviz"
    elif use_velodyne:
        rviz_display_config = "panther_velodyne.rviz"
    else:
        rviz_display_config = "panther_general.rviz"
    rviz = RegisteredLaunchDescription(
        get_file_path("rcdt_utilities", ["launch"], "rviz.launch.py"),
        launch_arguments={
            "rviz_frame": "map" if use_slam else f"{ns}/odom",
            "rviz_display_config": rviz_display_config,
        },
    )

    joystick = RegisteredLaunchDescription(
        get_file_path("rcdt_joystick", ["launch"], "joystick.launch.py"),
        launch_arguments={"robots": "panther"},
    )

    slam = RegisteredLaunchDescription(
        get_file_path("slam_toolbox", ["launch"], "online_async_launch.py"),
        launch_arguments={
            "slam_params_file": get_file_path(
                "rcdt_panther", ["config"], "slam_params.yaml"
            ),
        },
    )

    return [
        SetParameter(name="use_sim_time", value=use_sim),
        Register.group(core, context) if use_sim else SKIP,
        Register.group(controllers, context) if use_sim else SKIP,
        Register.group(joystick, context),
        Register.group(rviz, context) if use_rviz else SKIP,
        Register.group(slam, context) if use_slam else SKIP,
    ]


def generate_launch_description() -> LaunchDescription:
    """Generate the launch description for the Panther robot.

    Returns:
        LaunchDescription: The launch description for the Panther robot.
    """
    return LaunchDescription(
        [
            use_sim_arg.declaration,
            load_gazebo_ui_arg.declaration,
            use_rviz_arg.declaration,
            world_arg.declaration,
            use_collision_monitor_arg.declaration,
            use_velodyne_arg.declaration,
            use_slam_arg.declaration,
            use_nav2_arg.declaration,
            OpaqueFunction(function=launch_setup),
        ]
    )<|MERGE_RESOLUTION|>--- conflicted
+++ resolved
@@ -18,23 +18,15 @@
 use_nav2_arg = LaunchArgument("nav2", False, [True, False])
 
 
-<<<<<<< HEAD
-def launch_setup(context: LaunchContext) -> None:
-    """Setup the launch description for the panther robot.
+def launch_setup(context: LaunchContext) -> list:
+    """Setup the launch description for the Panther robot.
 
     Args:
         context (LaunchContext): The launch context.
+
+    Returns:
+        list: A list of actions to be executed in the launch description.
     """
-    use_sim = use_sim_arg.value(context)
-    load_gazebo_ui = load_gazebo_ui_arg.value(context)
-    use_rviz = use_rviz_arg.value(context)
-    world = str(world_arg.value(context))
-    use_collision_monitor = use_collision_monitor_arg.value(context)
-    use_velodyne = use_velodyne_arg.value(context)
-    use_slam = use_slam_arg.value(context)
-    use_nav2 = use_nav2_arg.value(context)
-=======
-def launch_setup(context: LaunchContext) -> list:
     use_sim = use_sim_arg.bool_value(context)
     load_gazebo_ui = load_gazebo_ui_arg.bool_value(context)
     use_rviz = use_rviz_arg.bool_value(context)
@@ -43,7 +35,6 @@
     use_velodyne = use_velodyne_arg.bool_value(context)
     use_slam = use_slam_arg.bool_value(context)
     use_nav2 = use_nav2_arg.bool_value(context)
->>>>>>> 31df8911
 
     namespace = "panther"
     ns = f"/{namespace}" if namespace else ""
