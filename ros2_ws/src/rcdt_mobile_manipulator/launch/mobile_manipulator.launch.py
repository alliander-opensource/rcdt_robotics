# SPDX-FileCopyrightText: Alliander N. V.
#
# SPDX-License-Identifier: Apache-2.0

from launch import LaunchContext, LaunchDescription
from launch.actions import OpaqueFunction
from launch_ros.actions import SetParameter
from rcdt_utilities.launch_utils import SKIP, LaunchArgument, get_file_path
from rcdt_utilities.register import Register, RegisteredLaunchDescription

use_sim_arg = LaunchArgument("simulation", True, [True, False])
load_gazebo_ui_arg = LaunchArgument("load_gazebo_ui", False, [True, False])
world_arg = LaunchArgument("world", "empty_camera.sdf")
use_rviz_arg = LaunchArgument("rviz", True, [True, False])


<<<<<<< HEAD
def launch_setup(context: LaunchContext) -> None:
    """Setup the launch description for the mobile manipulator.

    Args:
        context (LaunchContext): The launch context.
    """
    use_sim = use_sim_arg.value(context)
    load_gazebo_ui = load_gazebo_ui_arg.value(context)
    use_rviz = use_rviz_arg.value(context)
    world = str(world_arg.value(context))
=======
def launch_setup(context: LaunchContext) -> list:
    use_sim = use_sim_arg.bool_value(context)
    load_gazebo_ui = load_gazebo_ui_arg.bool_value(context)
    use_rviz = use_rviz_arg.bool_value(context)
    world = world_arg.string_value(context)
>>>>>>> 31df8911

    core = RegisteredLaunchDescription(
        get_file_path("rcdt_mobile_manipulator", ["launch"], "core.launch.py"),
        launch_arguments={
            "simulation": str(use_sim),
            "load_gazebo_ui": str(load_gazebo_ui),
            "world": world,
        },
    )

    franka_controllers = RegisteredLaunchDescription(
        get_file_path("rcdt_franka", ["launch"], "controllers.launch.py"),
    )

    panther_controllers = RegisteredLaunchDescription(
        get_file_path("rcdt_panther", ["launch"], "controllers.launch.py"),
    )

    display_config = "mobile_manipulator_general.rviz"
    rviz = RegisteredLaunchDescription(
        get_file_path("rcdt_utilities", ["launch"], "rviz.launch.py"),
        launch_arguments={
            "rviz_frame": "panther/odom",
            "robot_name": "fr3",
            "moveit_package_name": "rcdt_franka_moveit_config",
            "rviz_display_config": display_config,
        },
    )

    moveit = RegisteredLaunchDescription(
        get_file_path("rcdt_moveit", ["launch"], "moveit.launch.py"),
        launch_arguments={
            "robot_name": "fr3",
            "moveit_package_name": "rcdt_franka_moveit_config",
            "servo_params_package": "rcdt_franka",
            "namespace": "franka",
        },
    )

    joystick = RegisteredLaunchDescription(
        get_file_path("rcdt_joystick", ["launch"], "joystick.launch.py"),
        launch_arguments={"robots": "franka panther"},
    )

    gripper_services = RegisteredLaunchDescription(
        get_file_path("rcdt_franka", ["launch"], "gripper_services.launch.py")
    )

    utilities = RegisteredLaunchDescription(
        get_file_path("rcdt_utilities", ["launch"], "utils.launch.py")
    )

    return [
        SetParameter(name="use_sim_time", value=True),
        Register.group(core, context),
        Register.group(franka_controllers, context),
        Register.group(panther_controllers, context),
        Register.group(gripper_services, context),
        Register.group(moveit, context),
        Register.group(joystick, context),
        Register.group(utilities, context),
        Register.group(rviz, context) if use_rviz else SKIP,
    ]


def generate_launch_description() -> LaunchDescription:
    """Generate the launch description for the mobile manipulator.

    Returns:
        LaunchDescription: The launch description for the mobile manipulator.
    """
    return LaunchDescription(
        [
            use_sim_arg.declaration,
            load_gazebo_ui_arg.declaration,
            world_arg.declaration,
            use_rviz_arg.declaration,
            OpaqueFunction(function=launch_setup),
        ]
    )<|MERGE_RESOLUTION|>--- conflicted
+++ resolved
@@ -14,24 +14,19 @@
 use_rviz_arg = LaunchArgument("rviz", True, [True, False])
 
 
-<<<<<<< HEAD
-def launch_setup(context: LaunchContext) -> None:
+def launch_setup(context: LaunchContext) -> list:
     """Setup the launch description for the mobile manipulator.
 
     Args:
         context (LaunchContext): The launch context.
+
+    Returns:
+        list: A list of actions to be executed in the launch description.
     """
-    use_sim = use_sim_arg.value(context)
-    load_gazebo_ui = load_gazebo_ui_arg.value(context)
-    use_rviz = use_rviz_arg.value(context)
-    world = str(world_arg.value(context))
-=======
-def launch_setup(context: LaunchContext) -> list:
     use_sim = use_sim_arg.bool_value(context)
     load_gazebo_ui = load_gazebo_ui_arg.bool_value(context)
     use_rviz = use_rviz_arg.bool_value(context)
     world = world_arg.string_value(context)
->>>>>>> 31df8911
 
     core = RegisteredLaunchDescription(
         get_file_path("rcdt_mobile_manipulator", ["launch"], "core.launch.py"),
